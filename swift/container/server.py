# Copyright (c) 2010-2012 OpenStack Foundation
#
# Licensed under the Apache License, Version 2.0 (the "License");
# you may not use this file except in compliance with the License.
# You may obtain a copy of the License at
#
#    http://www.apache.org/licenses/LICENSE-2.0
#
# Unless required by applicable law or agreed to in writing, software
# distributed under the License is distributed on an "AS IS" BASIS,
# WITHOUT WARRANTIES OR CONDITIONS OF ANY KIND, either express or
# implied.
# See the License for the specific language governing permissions and
# limitations under the License.

import os
import time
import traceback
from datetime import datetime
from swift import gettext_ as _
from xml.etree.cElementTree import Element, SubElement, tostring

from eventlet import Timeout

import swift.common.db
from swift.container.backend import ContainerBroker
from swift.common.db import DatabaseAlreadyExists
from swift.common.request_helpers import get_param, get_listing_content_type, \
    split_and_validate_path, is_sys_or_user_meta
from swift.common.utils import get_logger, hash_path, public, \
    normalize_timestamp, storage_directory, validate_sync_to, \
    config_true_value, json, timing_stats, replication, \
    override_bytes_from_content_type
from swift.common.constraints import CONTAINER_LISTING_LIMIT, \
    check_mount, check_float, check_utf8
from swift.common.bufferedhttp import http_connect
from swift.common.exceptions import ConnectionTimeout
from swift.common.db_replicator import ReplicatorRpc
from swift.common.http import HTTP_NOT_FOUND, is_success
from swift.common.swob import HTTPAccepted, HTTPBadRequest, HTTPConflict, \
    HTTPCreated, HTTPInternalServerError, HTTPNoContent, HTTPNotFound, \
    HTTPPreconditionFailed, HTTPMethodNotAllowed, Request, Response, \
    HTTPInsufficientStorage, HTTPException, HeaderKeyDict
import swift.common.storage_policy as storage_policy
POLICY_INDEX = storage_policy.POLICY_INDEX

DATADIR = 'containers'


class ContainerController(object):
    """WSGI Controller for the container server."""

    # Ensure these are all lowercase
    save_headers = ['x-container-read', 'x-container-write',
                    'x-container-sync-key', 'x-container-sync-to',
                    POLICY_INDEX.lower()]

    def __init__(self, conf, logger=None, storage_policies=None):
        self.logger = logger or get_logger(conf, log_route='container-server')
        self.root = conf.get('devices', '/srv/node')
        self.mount_check = config_true_value(conf.get('mount_check', 'true'))
        self.node_timeout = int(conf.get('node_timeout', 3))
        self.conn_timeout = float(conf.get('conn_timeout', 0.5))
        replication_server = conf.get('replication_server', None)
        if replication_server is not None:
            replication_server = config_true_value(replication_server)
        self.replication_server = replication_server
        self.allowed_sync_hosts = [
            h.strip()
            for h in conf.get('allowed_sync_hosts', '127.0.0.1').split(',')
            if h.strip()]
        self.replicator_rpc = ReplicatorRpc(
            self.root, DATADIR, ContainerBroker, self.mount_check,
            logger=self.logger)
        self.auto_create_account_prefix = \
            conf.get('auto_create_account_prefix') or '.'
        if config_true_value(conf.get('allow_versions', 'f')):
            self.save_headers.append('x-versions-location')
        swift.common.db.DB_PREALLOCATION = \
            config_true_value(conf.get('db_preallocation', 'f'))
        self.policies = storage_policies or storage_policy

    def _get_container_broker(self, drive, part, account, container, **kwargs):
        """
        Get a DB broker for the container.

        :param drive: drive that holds the container
        :param part: partition the container is in
        :param account: account name
        :param container: container name
        :returns: ContainerBroker object
        """
        hsh = hash_path(account, container)
        db_dir = storage_directory(DATADIR, part, hsh)
        db_path = os.path.join(self.root, drive, db_dir, hsh + '.db')
        kwargs.setdefault('account', account)
        kwargs.setdefault('container', container)
        kwargs.setdefault('logger', self.logger)
        return ContainerBroker(db_path, **kwargs)

    def validate_policy_index(self, req):
        if POLICY_INDEX in req.headers:
            # validate that the index supplied maps to a policy
            try:
                policy_index = int(req.headers[POLICY_INDEX])
            except ValueError:
                return False
            if not self.policies.get_by_index(policy_index):
                return False
        return True

    def account_update(self, req, account, container, broker):
        """
        Update the account server(s) with latest container info.

        :param req: swob.Request object
        :param account: account name
        :param container: container name
        :param broker: container DB broker object
        :returns: if all the account requests return a 404 error code,
                  HTTPNotFound response object,
                  if the account cannot be updated due to a malformed header,
                  an HTTPBadRequest response object,
                  otherwise None.
        """
        account_hosts = [h.strip() for h in
                         req.headers.get('X-Account-Host', '').split(',')]
        account_devices = [d.strip() for d in
                           req.headers.get('X-Account-Device', '').split(',')]
        account_partition = req.headers.get('X-Account-Partition', '')

        if len(account_hosts) != len(account_devices):
            # This shouldn't happen unless there's a bug in the proxy,
            # but if there is, we want to know about it.
            self.logger.error(_('ERROR Account update failed: different  '
                                'numbers of hosts and devices in request: '
                                '"%s" vs "%s"') %
                               (req.headers.get('X-Account-Host', ''),
                                req.headers.get('X-Account-Device', '')))
            return HTTPBadRequest(req=req)

        if account_partition:
            updates = zip(account_hosts, account_devices)
        else:
            updates = []

        account_404s = 0

        for account_host, account_device in updates:
            account_ip, account_port = account_host.rsplit(':', 1)
            new_path = '/' + '/'.join([account, container])
            info = broker.get_info()
            account_headers = HeaderKeyDict({
                'x-put-timestamp': info['put_timestamp'],
                'x-delete-timestamp': info['delete_timestamp'],
                'x-object-count': info['object_count'],
                'x-bytes-used': info['bytes_used'],
                'x-trans-id': req.headers.get('x-trans-id', '-'),
                'user-agent': 'container-server %s' % os.getpid(),
                'referer': req.as_referer()})
            if req.headers.get('x-account-override-deleted', 'no').lower() == \
                    'yes':
                account_headers['x-account-override-deleted'] = 'yes'
            try:
                with ConnectionTimeout(self.conn_timeout):
                    conn = http_connect(
                        account_ip, account_port, account_device,
                        account_partition, 'PUT', new_path, account_headers)
                with Timeout(self.node_timeout):
                    account_response = conn.getresponse()
                    account_response.read()
                    if account_response.status == HTTP_NOT_FOUND:
                        account_404s += 1
                    elif not is_success(account_response.status):
                        self.logger.error(_(
                            'ERROR Account update failed '
                            'with %(ip)s:%(port)s/%(device)s (will retry '
                            'later): Response %(status)s %(reason)s'),
                            {'ip': account_ip, 'port': account_port,
                             'device': account_device,
                             'status': account_response.status,
                             'reason': account_response.reason})
            except (Exception, Timeout):
                self.logger.exception(_(
                    'ERROR account update failed with '
                    '%(ip)s:%(port)s/%(device)s (will retry later)'),
                    {'ip': account_ip, 'port': account_port,
                     'device': account_device})
        if updates and account_404s == len(updates):
            return HTTPNotFound(req=req)
        else:
            return None

    @public
    @timing_stats()
    def DELETE(self, req):
        """Handle HTTP DELETE request."""
        drive, part, account, container, obj = split_and_validate_path(
            req, 4, 5, True)
        if 'x-timestamp' not in req.headers or \
                not check_float(req.headers['x-timestamp']):
            return HTTPBadRequest(body='Missing timestamp', request=req,
                                  content_type='text/plain')
        if self.mount_check and not check_mount(self.root, drive):
            return HTTPInsufficientStorage(drive=drive, request=req)
        broker = self._get_container_broker(drive, part, account, container)
        if account.startswith(self.auto_create_account_prefix) and obj and \
                not os.path.exists(broker.db_file):
            try:
                broker.initialize(normalize_timestamp(
                    req.headers.get('x-timestamp') or time.time()))
            except DatabaseAlreadyExists:
                pass
        if not os.path.exists(broker.db_file):
            return HTTPNotFound()
        if obj:     # delete object
            broker.delete_object(obj, req.headers.get('x-timestamp'))
            return HTTPNoContent(request=req)
        else:
            # delete container
            if not broker.empty():
                return HTTPConflict(request=req)
            existed = float(broker.get_info()['put_timestamp']) and \
                not broker.is_deleted()
            broker.delete_db(req.headers['X-Timestamp'])
            if not broker.is_deleted():
                return HTTPConflict(request=req)
            resp = self.account_update(req, account, container, broker)
            if resp:
                return resp
            if existed:
                return HTTPNoContent(request=req)
            return HTTPNotFound()

    @public
    @timing_stats()
    def PUT(self, req):
        """Handle HTTP PUT request."""
        drive, part, account, container, obj = split_and_validate_path(
            req, 4, 5, True)
        if 'x-timestamp' not in req.headers or \
                not check_float(req.headers['x-timestamp']):
            return HTTPBadRequest(body='Missing timestamp', request=req,
                                  content_type='text/plain')
        if 'x-container-sync-to' in req.headers:
            err = validate_sync_to(req.headers['x-container-sync-to'],
                                   self.allowed_sync_hosts)
            if err:
                return HTTPBadRequest(err)
        if self.mount_check and not check_mount(self.root, drive):
            return HTTPInsufficientStorage(drive=drive, request=req)
        if not self.validate_policy_index(req):
            return HTTPBadRequest(
                request=req,
                content_type="text/plain",
                body=("Invalid X-Storage-Policy-Index %s" %
                      req.headers[POLICY_INDEX]))
        timestamp = normalize_timestamp(req.headers['x-timestamp'])
        broker = self._get_container_broker(drive, part, account, container)
        if obj:     # put container object
            if account.startswith(self.auto_create_account_prefix) and \
                    not os.path.exists(broker.db_file):
                try:
                    broker.initialize(timestamp)
                except DatabaseAlreadyExists:
                    pass
            if not os.path.exists(broker.db_file):
                return HTTPNotFound()
            broker.put_object(obj, timestamp, int(req.headers['x-size']),
                              req.headers['x-content-type'],
                              req.headers['x-etag'])
            return HTTPCreated(request=req)
        else:   # put container
            if not os.path.exists(broker.db_file):
                try:
                    broker.initialize(timestamp)
                    created = True
                except DatabaseAlreadyExists:
                    created = False
            else:
                created = broker.is_deleted()
                broker.update_put_timestamp(timestamp)
                if broker.is_deleted():
                    return HTTPConflict(request=req)
            metadata = {}
            metadata.update(
                (key, (value, timestamp))
                for key, value in req.headers.iteritems()
                if key.lower() in self.save_headers or
<<<<<<< HEAD
                key.lower().startswith('x-container-meta-'))
            if POLICY_INDEX in metadata:
                """ policy specified and pre-validated """
                requested_policy_index = metadata[POLICY_INDEX][0]
                current_policy_index = broker.metadata.get(POLICY_INDEX,
                                                           (None, None))[0]
                if ((current_policy_index is not None) and
                        (requested_policy_index != current_policy_index)):
                    # Modifying a storage policy is prohibited
                    return HTTPConflict(request=req)
                elif POLICY_INDEX not in broker.metadata:
                    metadata[POLICY_INDEX] = (requested_policy_index,
                                              timestamp)
            elif created:
                # new container, no policy specified: add the default
                metadata[POLICY_INDEX] = (self.policies.get_default().idx,
                                          timestamp)
            elif broker.metadata.get(POLICY_INDEX, (None, None))[0] is None:
                # existing container, no policy specified: add policy 0
                metadata[POLICY_INDEX] = (0, timestamp)
            if 'X-Container-Sync-To' in metadata:
                if 'X-Container-Sync-To' not in broker.metadata or \
                        metadata['X-Container-Sync-To'][0] != \
                        broker.metadata['X-Container-Sync-To'][0]:
                    broker.set_x_container_sync_points(-1, -1)
            broker.update_metadata(metadata)
=======
                is_sys_or_user_meta('container', key))
            if metadata:
                if 'X-Container-Sync-To' in metadata:
                    if 'X-Container-Sync-To' not in broker.metadata or \
                            metadata['X-Container-Sync-To'][0] != \
                            broker.metadata['X-Container-Sync-To'][0]:
                        broker.set_x_container_sync_points(-1, -1)
                broker.update_metadata(metadata)
>>>>>>> 7988a5e0
            resp = self.account_update(req, account, container, broker)
            if resp:
                return resp
            if created:
                return HTTPCreated(request=req)
            else:
                return HTTPAccepted(request=req)

    @public
    @timing_stats(sample_rate=0.1)
    def HEAD(self, req):
        """Handle HTTP HEAD request."""
        drive, part, account, container, obj = split_and_validate_path(
            req, 4, 5, True)
        out_content_type = get_listing_content_type(req)
        if self.mount_check and not check_mount(self.root, drive):
            return HTTPInsufficientStorage(drive=drive, request=req)
        broker = self._get_container_broker(drive, part, account, container,
                                            pending_timeout=0.1,
                                            stale_reads_ok=True)
        if broker.is_deleted():
            return HTTPNotFound(request=req)
        info = broker.get_info()
        headers = {
            'X-Container-Object-Count': info['object_count'],
            'X-Container-Bytes-Used': info['bytes_used'],
            'X-Timestamp': info['created_at'],
            'X-PUT-Timestamp': info['put_timestamp'],
        }
        headers.update(
            (key, value)
            for key, (value, timestamp) in broker.metadata.iteritems()
            if value != '' and (key.lower() in self.save_headers or
                                is_sys_or_user_meta('container', key)))
        headers['Content-Type'] = out_content_type
        return HTTPNoContent(request=req, headers=headers, charset='utf-8')

    def update_data_record(self, record):
        """
        Perform any mutations to container listing records that are common to
        all serialization formats, and returns it as a dict.

        Converts created time to iso timestamp.
        Replaces size with 'swift_bytes' content type parameter.

        :params record: object entry record
        :returns: modified record
        """
        (name, created, size, content_type, etag) = record
        if content_type is None:
            return {'subdir': name}
        response = {'bytes': size, 'hash': etag, 'name': name,
                    'content_type': content_type}
        last_modified = datetime.utcfromtimestamp(float(created)).isoformat()
        # python isoformat() doesn't include msecs when zero
        if len(last_modified) < len("1970-01-01T00:00:00.000000"):
            last_modified += ".000000"
        response['last_modified'] = last_modified
        override_bytes_from_content_type(response, logger=self.logger)
        return response

    @public
    @timing_stats()
    def GET(self, req):
        """Handle HTTP GET request."""
        drive, part, account, container, obj = split_and_validate_path(
            req, 4, 5, True)
        path = get_param(req, 'path')
        prefix = get_param(req, 'prefix')
        delimiter = get_param(req, 'delimiter')
        if delimiter and (len(delimiter) > 1 or ord(delimiter) > 254):
            # delimiters can be made more flexible later
            return HTTPPreconditionFailed(body='Bad delimiter')
        marker = get_param(req, 'marker', '')
        end_marker = get_param(req, 'end_marker')
        limit = CONTAINER_LISTING_LIMIT
        given_limit = get_param(req, 'limit')
        if given_limit and given_limit.isdigit():
            limit = int(given_limit)
            if limit > CONTAINER_LISTING_LIMIT:
                return HTTPPreconditionFailed(
                    request=req,
                    body='Maximum limit is %d' % CONTAINER_LISTING_LIMIT)
        out_content_type = get_listing_content_type(req)
        if self.mount_check and not check_mount(self.root, drive):
            return HTTPInsufficientStorage(drive=drive, request=req)
        broker = self._get_container_broker(drive, part, account, container,
                                            pending_timeout=0.1,
                                            stale_reads_ok=True)
        if broker.is_deleted():
            return HTTPNotFound(request=req)
        info = broker.get_info()
        resp_headers = {
            'X-Container-Object-Count': info['object_count'],
            'X-Container-Bytes-Used': info['bytes_used'],
            'X-Timestamp': info['created_at'],
            'X-PUT-Timestamp': info['put_timestamp'],
        }
        for key, (value, timestamp) in broker.metadata.iteritems():
            if value and (key.lower() in self.save_headers or
                          is_sys_or_user_meta('container', key)):
                resp_headers[key] = value
        ret = Response(request=req, headers=resp_headers,
                       content_type=out_content_type, charset='utf-8')
        container_list = broker.list_objects_iter(limit, marker, end_marker,
                                                  prefix, delimiter, path)
        if out_content_type == 'application/json':
            ret.body = json.dumps([self.update_data_record(record)
                                   for record in container_list])
        elif out_content_type.endswith('/xml'):
            doc = Element('container', name=container.decode('utf-8'))
            for obj in container_list:
                record = self.update_data_record(obj)
                if 'subdir' in record:
                    name = record['subdir'].decode('utf-8')
                    sub = SubElement(doc, 'subdir', name=name)
                    SubElement(sub, 'name').text = name
                else:
                    obj_element = SubElement(doc, 'object')
                    for field in ["name", "hash", "bytes", "content_type",
                                  "last_modified"]:
                        SubElement(obj_element, field).text = str(
                            record.pop(field)).decode('utf-8')
                    for field in sorted(record):
                        SubElement(obj_element, field).text = str(
                            record[field]).decode('utf-8')
            ret.body = tostring(doc, encoding='UTF-8').replace(
                "<?xml version='1.0' encoding='UTF-8'?>",
                '<?xml version="1.0" encoding="UTF-8"?>', 1)
        else:
            if not container_list:
                return HTTPNoContent(request=req, headers=resp_headers)
            ret.body = '\n'.join(rec[0] for rec in container_list) + '\n'
        return ret

    @public
    @replication
    @timing_stats(sample_rate=0.01)
    def REPLICATE(self, req):
        """
        Handle HTTP REPLICATE request (json-encoded RPC calls for replication.)
        """
        post_args = split_and_validate_path(req, 3)
        drive, partition, hash = post_args
        if self.mount_check and not check_mount(self.root, drive):
            return HTTPInsufficientStorage(drive=drive, request=req)
        try:
            args = json.load(req.environ['wsgi.input'])
        except ValueError as err:
            return HTTPBadRequest(body=str(err), content_type='text/plain')
        ret = self.replicator_rpc.dispatch(post_args, args)
        ret.request = req
        return ret

    @public
    @timing_stats()
    def POST(self, req):
        """Handle HTTP POST request."""
        drive, part, account, container = split_and_validate_path(req, 4)
        if 'x-timestamp' not in req.headers or \
                not check_float(req.headers['x-timestamp']):
            return HTTPBadRequest(body='Missing or bad timestamp',
                                  request=req, content_type='text/plain')
        if 'x-container-sync-to' in req.headers:
            err = validate_sync_to(req.headers['x-container-sync-to'],
                                   self.allowed_sync_hosts)
            if err:
                return HTTPBadRequest(err)
        if self.mount_check and not check_mount(self.root, drive):
            return HTTPInsufficientStorage(drive=drive, request=req)
        broker = self._get_container_broker(drive, part, account, container)
        if broker.is_deleted():
            return HTTPNotFound(request=req)
        if not self.validate_policy_index(req):
            return HTTPBadRequest(
                request=req,
                content_type="text/plain",
                body=("Invalid X-Storage-Policy-Index %s" %
                      req.headers[POLICY_INDEX]))
        timestamp = normalize_timestamp(req.headers['x-timestamp'])
        metadata = {}
        metadata.update(
            (key, (value, timestamp)) for key, value in req.headers.iteritems()
            if key.lower() in self.save_headers or
            is_sys_or_user_meta('container', key))
        if metadata:
            """ make sure the policy is not being updated """
            if POLICY_INDEX in metadata and POLICY_INDEX in broker.metadata:
                if metadata[POLICY_INDEX][0] != \
                   broker.metadata[POLICY_INDEX][0]:
                    """ policy updates prohibited """
                    return HTTPConflict(request=req)
            if 'X-Container-Sync-To' in metadata:
                if 'X-Container-Sync-To' not in broker.metadata or \
                        metadata['X-Container-Sync-To'][0] != \
                        broker.metadata['X-Container-Sync-To'][0]:
                    broker.set_x_container_sync_points(-1, -1)
            broker.update_metadata(metadata)
        return HTTPNoContent(request=req)

    def __call__(self, env, start_response):
        start_time = time.time()
        req = Request(env)
        self.logger.txn_id = req.headers.get('x-trans-id', None)
        if not check_utf8(req.path_info):
            res = HTTPPreconditionFailed(body='Invalid UTF8 or contains NULL')
        else:
            try:
                # disallow methods which have not been marked 'public'
                try:
                    method = getattr(self, req.method)
                    getattr(method, 'publicly_accessible')
                    replication_method = getattr(method, 'replication', False)
                    if (self.replication_server is not None and
                            self.replication_server != replication_method):
                        raise AttributeError('Not allowed method.')
                except AttributeError:
                    res = HTTPMethodNotAllowed()
                else:
                    res = method(req)
            except HTTPException as error_response:
                res = error_response
            except (Exception, Timeout):
                self.logger.exception(_(
                    'ERROR __call__ error with %(method)s %(path)s '),
                    {'method': req.method, 'path': req.path})
                res = HTTPInternalServerError(body=traceback.format_exc())
        trans_time = '%.4f' % (time.time() - start_time)
        log_message = '%s - - [%s] "%s %s" %s %s "%s" "%s" "%s" %s' % (
            req.remote_addr,
            time.strftime('%d/%b/%Y:%H:%M:%S +0000',
                          time.gmtime()),
            req.method, req.path,
            res.status.split()[0], res.content_length or '-',
            req.headers.get('x-trans-id', '-'),
            req.referer or '-', req.user_agent or '-',
            trans_time)
        if req.method.upper() == 'REPLICATE':
            self.logger.debug(log_message)
        else:
            self.logger.info(log_message)
        return res(env, start_response)


def app_factory(global_conf, **local_conf):
    """paste.deploy app factory for creating WSGI container server apps"""
    conf = global_conf.copy()
    conf.update(local_conf)
    return ContainerController(conf)<|MERGE_RESOLUTION|>--- conflicted
+++ resolved
@@ -287,8 +287,7 @@
                 (key, (value, timestamp))
                 for key, value in req.headers.iteritems()
                 if key.lower() in self.save_headers or
-<<<<<<< HEAD
-                key.lower().startswith('x-container-meta-'))
+                is_sys_or_user_meta('container', key))
             if POLICY_INDEX in metadata:
                 """ policy specified and pre-validated """
                 requested_policy_index = metadata[POLICY_INDEX][0]
@@ -314,16 +313,6 @@
                         broker.metadata['X-Container-Sync-To'][0]:
                     broker.set_x_container_sync_points(-1, -1)
             broker.update_metadata(metadata)
-=======
-                is_sys_or_user_meta('container', key))
-            if metadata:
-                if 'X-Container-Sync-To' in metadata:
-                    if 'X-Container-Sync-To' not in broker.metadata or \
-                            metadata['X-Container-Sync-To'][0] != \
-                            broker.metadata['X-Container-Sync-To'][0]:
-                        broker.set_x_container_sync_points(-1, -1)
-                broker.update_metadata(metadata)
->>>>>>> 7988a5e0
             resp = self.account_update(req, account, container, broker)
             if resp:
                 return resp
