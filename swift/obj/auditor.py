--- conflicted
+++ resolved
@@ -72,18 +72,10 @@
         total_quarantines = 0
         total_errors = 0
         time_auditing = 0
-<<<<<<< HEAD
-        all_locs = audit_location_generator(self.devices,
-                                            object_server.DATADIR_REPL,
-                                            '.data',
-                                            mount_check=self.mount_check,
-                                            logger=self.logger)
-=======
         all_locs = audit_location_generator(
-            self.devices, diskfile.DATADIR, '.data',
+            self.devices, diskfile.DATADIR_REPL, '.data',
             mount_check=self.diskfile_mgr.mount_check,
             logger=self.logger)
->>>>>>> 7ccde739
         for path, device, partition in all_locs:
             loop_time = time.time()
             self.failsafe_object_audit(path, device, partition)
