--- conflicted
+++ resolved
@@ -1136,24 +1136,17 @@
                     hsh_path, policy=policy)
             except OSError as err:
                 if err.errno == errno.ENOTDIR:
-<<<<<<< HEAD
                     partition_path = os.path.dirname(path)
                     objects_path = os.path.dirname(partition_path)
                     device_path = os.path.dirname(objects_path)
-                    quar_path = quarantine_renamer(device_path, hsh_path)
-=======
-                    partition_path = dirname(path)
-                    objects_path = dirname(partition_path)
-                    device_path = dirname(objects_path)
                     # The made-up filename is so that the eventual dirpath()
                     # will result in this object directory that we care about.
                     # Some failures will result in an object directory
                     # becoming a file, thus causing the parent directory to
                     # be qarantined.
-                    quar_path = quarantine_renamer(device_path,
-                                                   join(hsh_path,
-                                                        "made-up-filename"))
->>>>>>> 4ffc5db5
+                    quar_path = quarantine_renamer(
+                        device_path, os.path.join(
+                            hsh_path, "made-up-filename"))
                     logging.exception(
                         _('Quarantined %(hsh_path)s to %(quar_path)s because '
                           'it is not a directory'), {'hsh_path': hsh_path,
@@ -1473,9 +1466,9 @@
                 # Some failures will result in an object directory
                 # becoming a file, thus causing the parent directory to
                 # be qarantined.
-                quar_path = self.quarantine_renamer(dev_path,
-                                                    join(object_path,
-                                                         "made-up-filename"))
+                quar_path = self.quarantine_renamer(
+                    dev_path, os.path.join(
+                        object_path, "made-up-filename"))
                 logging.exception(
                     _('Quarantined %(object_path)s to %(quar_path)s because '
                       'it is not a directory'), {'object_path': object_path,
