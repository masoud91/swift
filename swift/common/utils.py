--- conflicted
+++ resolved
@@ -338,11 +338,6 @@
 
 
 class NamedFormatter(logging.Formatter):
-<<<<<<< HEAD
-
-    def __init__(self, server, logger):
-        logging.Formatter.__init__(self)
-=======
     """
     NamedFormatter is used to add additional information to log messages.
     Normally it will simply add the server name as an attribute on the
@@ -372,7 +367,6 @@
     def __init__(self, server, logger,
                  fmt="%(server)s %(message)s"):
         logging.Formatter.__init__(self, fmt)
->>>>>>> ff0e62d9
         self.server = server
         self.logger = logger
 
