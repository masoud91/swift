# Copyright (c) 2010-2012 OpenStack Foundation
#
# Licensed under the Apache License, Version 2.0 (the "License");
# you may not use this file except in compliance with the License.
# You may obtain a copy of the License at
#
#    http://www.apache.org/licenses/LICENSE-2.0
#
# Unless required by applicable law or agreed to in writing, software
# distributed under the License is distributed on an "AS IS" BASIS,
# WITHOUT WARRANTIES OR CONDITIONS OF ANY KIND, either express or
# implied.
# See the License for the specific language governing permissions and
# limitations under the License.

import os
import random
import math
import time
import shutil
import uuid
import errno
import re
from contextlib import contextmanager
from swift import gettext_ as _

from eventlet import GreenPool, sleep, Timeout
from eventlet.green import subprocess

import swift.common.db
from swift.common.direct_client import quote
from swift.common.utils import get_logger, whataremyips, storage_directory, \
    renamer, mkdirs, lock_parent_directory, config_true_value, \
    unlink_older_than, dump_recon_cache, rsync_module_interpolation, ismount, \
    json, Timestamp
from swift.common import ring
from swift.common.ring.utils import is_local_device
from swift.common.http import HTTP_NOT_FOUND, HTTP_INSUFFICIENT_STORAGE
from swift.common.bufferedhttp import BufferedHTTPConnection
from swift.common.exceptions import DriveNotMounted
from swift.common.daemon import Daemon
from swift.common.swob import Response, HTTPNotFound, HTTPNoContent, \
    HTTPAccepted, HTTPBadRequest


DEBUG_TIMINGS_THRESHOLD = 10


def quarantine_db(object_file, server_type):
    """
    In the case that a corrupt file is found, move it to a quarantined area to
    allow replication to fix it.

    :param object_file: path to corrupt file
    :param server_type: type of file that is corrupt
                        ('container' or 'account')
    """
    object_dir = os.path.dirname(object_file)
    quarantine_dir = os.path.abspath(
        os.path.join(object_dir, '..', '..', '..', '..', 'quarantined',
                     server_type + 's', os.path.basename(object_dir)))
    try:
        renamer(object_dir, quarantine_dir, fsync=False)
    except OSError as e:
        if e.errno not in (errno.EEXIST, errno.ENOTEMPTY):
            raise
        quarantine_dir = "%s-%s" % (quarantine_dir, uuid.uuid4().hex)
        renamer(object_dir, quarantine_dir, fsync=False)


def roundrobin_datadirs(datadirs):
    """
    Generator to walk the data dirs in a round robin manner, evenly
    hitting each device on the system, and yielding any .db files
    found (in their proper places). The partitions within each data
    dir are walked randomly, however.

    :param datadirs: a list of (path, node_id) to walk
    :returns: A generator of (partition, path_to_db_file, node_id)
    """

    def walk_datadir(datadir, node_id):
        partitions = os.listdir(datadir)
        random.shuffle(partitions)
        for partition in partitions:
            part_dir = os.path.join(datadir, partition)
            if not os.path.isdir(part_dir):
                continue
            suffixes = os.listdir(part_dir)
            if not suffixes:
                os.rmdir(part_dir)
                continue
            for suffix in suffixes:
                suff_dir = os.path.join(part_dir, suffix)
                if not os.path.isdir(suff_dir):
                    continue
                hashes = os.listdir(suff_dir)
                if not hashes:
                    os.rmdir(suff_dir)
                    continue
                for hsh in hashes:
                    hash_dir = os.path.join(suff_dir, hsh)
                    if not os.path.isdir(hash_dir):
                        continue
                    object_file = os.path.join(hash_dir, hsh + '.db')
                    shard_object_file = os.path.join(hash_dir,
                                                     hsh + '_shard.db')
                    if os.path.exists(object_file):
                        yield (partition, object_file, node_id)
                    elif os.path.exists(shard_object_file):
                        yield (partition, shard_object_file, node_id)
                    else:
                        try:
                            os.rmdir(hash_dir)
                        except OSError as e:
                            if e.errno is not errno.ENOTEMPTY:
                                raise

    its = [walk_datadir(datadir, node_id) for datadir, node_id in datadirs]
    while its:
        for it in its:
            try:
                yield next(it)
            except StopIteration:
                its.remove(it)


class ReplConnection(BufferedHTTPConnection):
    """
    Helper to simplify REPLICATEing to a remote server.
    """

    def __init__(self, node, partition, hash_, logger):
        self.logger = logger
        self.node = node
        host = "%s:%s" % (node['replication_ip'], node['replication_port'])
        BufferedHTTPConnection.__init__(self, host)
        self.path = '/%s/%s/%s' % (node['device'], partition, hash_)

    def replicate(self, *args):
        """
        Make an HTTP REPLICATE request

        :param args: list of json-encodable objects

        :returns: bufferedhttp response object
        """
        try:
            body = json.dumps(args)
            self.request('REPLICATE', self.path, body,
                         {'Content-Type': 'application/json'})
            response = self.getresponse()
            response.data = response.read()
            return response
        except (Exception, Timeout):
            self.logger.exception(
                _('ERROR reading HTTP response from %s'), self.node)
            return None


class Replicator(Daemon):
    """
    Implements the logic for directing db replication.
    """

    def __init__(self, conf, logger=None):
        self.conf = conf
        self.logger = logger or get_logger(conf, log_route='replicator')
        self.root = conf.get('devices', '/srv/node')
        self.mount_check = config_true_value(conf.get('mount_check', 'true'))
        self.bind_ip = conf.get('bind_ip', '0.0.0.0')
        self.port = int(conf.get('bind_port', self.default_port))
        concurrency = int(conf.get('concurrency', 8))
        self.cpool = GreenPool(size=concurrency)
        swift_dir = conf.get('swift_dir', '/etc/swift')
        self.ring = ring.Ring(swift_dir, ring_name=self.server_type)
        self._local_device_ids = set()
        self.per_diff = int(conf.get('per_diff', 1000))
        self.max_diffs = int(conf.get('max_diffs') or 100)
        self.interval = int(conf.get('interval') or
                            conf.get('run_pause') or 30)
        self.node_timeout = float(conf.get('node_timeout', 10))
        self.conn_timeout = float(conf.get('conn_timeout', 0.5))
        self.rsync_compress = config_true_value(
            conf.get('rsync_compress', 'no'))
        self.rsync_module = conf.get('rsync_module', '').rstrip('/')
        if not self.rsync_module:
            self.rsync_module = '{replication_ip}::%s' % self.server_type
        self.reclaim_age = float(conf.get('reclaim_age', 86400 * 7))
        swift.common.db.DB_PREALLOCATION = \
            config_true_value(conf.get('db_preallocation', 'f'))
        self._zero_stats()
        self.recon_cache_path = conf.get('recon_cache_path',
                                         '/var/cache/swift')
        self.recon_replicator = '%s.recon' % self.server_type
        self.rcache = os.path.join(self.recon_cache_path,
                                   self.recon_replicator)
        self.extract_device_re = re.compile('%s%s([^%s]+)' % (
            self.root, os.path.sep, os.path.sep))

    def _zero_stats(self):
        """Zero out the stats."""
        self.stats = {'attempted': 0, 'success': 0, 'failure': 0, 'ts_repl': 0,
                      'no_change': 0, 'hashmatch': 0, 'rsync': 0, 'diff': 0,
                      'remove': 0, 'empty': 0, 'remote_merge': 0,
                      'start': time.time(), 'diff_capped': 0,
                      'failure_nodes': {}}

    def _report_stats(self):
        """Report the current stats to the logs."""
        now = time.time()
        self.logger.info(
            _('Attempted to replicate %(count)d dbs in %(time).5f seconds '
              '(%(rate).5f/s)'),
            {'count': self.stats['attempted'],
             'time': now - self.stats['start'],
             'rate': self.stats['attempted'] /
                (now - self.stats['start'] + 0.0000001)})
        self.logger.info(_('Removed %(remove)d dbs') % self.stats)
        self.logger.info(_('%(success)s successes, %(failure)s failures')
                         % self.stats)
        dump_recon_cache(
            {'replication_stats': self.stats,
             'replication_time': now - self.stats['start'],
             'replication_last': now},
            self.rcache, self.logger)
        self.logger.info(' '.join(['%s:%s' % item for item in
<<<<<<< HEAD
                                   self.stats.items() if item[0] in
                                   ('no_change', 'hashmatch', 'rsync', 'diff',
                                    'ts_repl', 'empty', 'diff_capped')]))
=======
                         sorted(self.stats.items()) if item[0] in
                         ('no_change', 'hashmatch', 'rsync', 'diff', 'ts_repl',
                          'empty', 'diff_capped', 'remote_merge')]))
>>>>>>> 4ae93964

    def _add_failure_stats(self, failure_devs_info):
        for node, dev in failure_devs_info:
            self.stats['failure'] += 1
            failure_devs = self.stats['failure_nodes'].setdefault(node, {})
            failure_devs.setdefault(dev, 0)
            failure_devs[dev] += 1

    def _rsync_file(self, db_file, remote_file, whole_file=True,
                    different_region=False):
        """
        Sync a single file using rsync. Used by _rsync_db to handle syncing.

        :param db_file: file or list of files to be synced
        :param remote_file: remote location to sync the DB file to
        :param whole-file: if True, uses rsync's --whole-file flag
        :param different_region: if True, the destination node is in a
                                 different region

        :returns: True if the sync was successful, False otherwise
        """
        popen_args = ['rsync', '--quiet', '--no-motd',
                      '--timeout=%s' % int(math.ceil(self.node_timeout)),
                      '--contimeout=%s' % int(math.ceil(self.conn_timeout))]
        if whole_file:
            popen_args.append('--whole-file')

        if self.rsync_compress and different_region:
            # Allow for compression, but only if the remote node is in
            # a different region than the local one.
            popen_args.append('--compress')

        if not isinstance(db_file, (list, tuple)):
            db_file = [db_file]

        for db_f in db_file:
            args = list(popen_args)
            rfile = remote_file + os.path.basename(db_f)
            args.extend([db_f, rfile])
            proc = subprocess.Popen(args)
            proc.communicate()
            if proc.returncode != 0:
                self.logger.error(
                    _('ERROR rsync failed with %(code)s: %(args)s'),
                    {'code': proc.returncode, 'args': args})
                return False
        return True

    def _rsync_db(self, broker, device, http, local_id,
                  replicate_method='complete_rsync', replicate_timeout=None,
                  different_region=False):
        """
        Sync a whole db using rsync.

        :param broker: DB broker object of DB to be synced
        :param device: device to sync to
        :param http: ReplConnection object
        :param local_id: unique ID of the local database replica
        :param replicate_method: remote operation to perform after rsync
        :param replicate_timeout: timeout to wait in seconds
        :param different_region: if True, the destination node is in a
                                 different region
        """
        rsync_module = rsync_module_interpolation(self.rsync_module, device)
        rsync_path = '%s/tmp/%s' % (device['device'], local_id)
        remote_file = '%s/%s' % (rsync_module, rsync_path)
        db_files = [b.db_file for b in broker.get_brokers()]
        mtime = max(map(os.path.getmtime, db_files))
        if not self._rsync_file(db_files, remote_file,
                                different_region=different_region):
            return False
        # perform block-level sync if the db was modified during the first sync
        if os.path.exists(broker.db_file + '-journal') or \
                os.path.getmtime(broker.db_file) > mtime:
            # grab a lock so nobody else can modify it
            with broker.lock():
                if not self._rsync_file(db_files, remote_file,
                                        whole_file=False,
                                        different_region=different_region):
                    return False
        db_filenames = [os.path.basename(d) for d in db_files]
        with Timeout(replicate_timeout or self.node_timeout):
            response = http.replicate(replicate_method, local_id, db_filenames)
        return response and 200 <= response.status < 300

    def _usync_db(self, point, broker, http, remote_id, local_id):
        """
        Sync a db by sending all records since the last sync.

        :param point: synchronization high water mark between the replicas
        :param broker: database broker object
        :param http: ReplConnection object for the remote server
        :param remote_id: database id for the remote replica
        :param local_id: database id for the local replica

        :returns: boolean indicating completion and success
        """
        self.stats['diff'] += 1
        self.logger.increment('diffs')
        self.logger.debug('Syncing chunks with %s, starting at %s',
                          http.host, point)
        sync_table = broker.get_syncs()
        objects = broker.get_items_since(point, self.per_diff)
        diffs = 0
        while len(objects) and diffs < self.max_diffs:
            diffs += 1
            with Timeout(self.node_timeout):
                response = http.replicate('merge_items', objects, local_id)
            if not response or response.status >= 300 or response.status < 200:
                if response:
                    self.logger.error(_('ERROR Bad response %(status)s from '
                                        '%(host)s'),
                                      {'status': response.status,
                                       'host': http.host})
                return False
            # replication relies on db order to send the next merge batch in
            # order with no gaps
            point = objects[-1]['ROWID']
            objects = broker.get_items_since(point, self.per_diff)

        self._sync_other_items(broker, http, local_id)
        if objects:
            self.logger.debug(
                'Synchronization for %s has fallen more than '
                '%s rows behind; moving on and will try again next pass.',
                broker, self.max_diffs * self.per_diff)
            self.stats['diff_capped'] += 1
            self.logger.increment('diff_caps')
        else:
            # Now merge_syncs
            with Timeout(self.node_timeout):
                response = http.replicate('merge_syncs', sync_table)
            if response and 200 <= response.status < 300:
                broker.merge_syncs([{'remote_id': remote_id,
                                     'sync_point': point}],
                                   incoming=False)
                return True
        return False

    def _sync_other_items(self, broker, http, local_id):

        # Attempt to sync other items
        # Note the following will have to be cleaned up at some point. The
        # hook here is to grab other items (non-objects) to replicate, namely
        # the shard ranges stored in a container database. The number of these
        # should always be _much_ less than normal objects, however for
        # completeness we should probably have a limit and pointer here too.
        other_items = self._other_items_hook(broker)
        if other_items:
            with Timeout(self.node_timeout):
                response = http.replicate('merge_items', other_items,
                                          local_id)
            if not response or response.status >= 300 \
                    or response.status < 200:
                if response:
                    self.logger.error(_('ERROR Bad response %(status)s '
                                        'from %(host)s'),
                                      {'status': response.status,
                                       'host': http.host})
                # TODO: we probably should pass this back so the replication
                # marked as a failure.
                return False

    def _other_items_hook(self, broker):
        return []

    def _in_sync(self, rinfo, info, broker, local_sync):
        """
        Determine whether or not two replicas of a databases are considered
        to be in sync.

        :param rinfo: remote database info
        :param info: local database info
        :param broker: database broker object
        :param local_sync: cached last sync point between replicas

        :returns: boolean indicating whether or not the replicas are in sync
        """
        if max(rinfo['point'], local_sync) >= info['max_row']:
            self.stats['no_change'] += 1
            self.logger.increment('no_changes')
            return True
        if rinfo['hash'] == info['hash']:
            self.stats['hashmatch'] += 1
            self.logger.increment('hashmatches')
            broker.merge_syncs([{'remote_id': rinfo['id'],
                                 'sync_point': rinfo['point']}],
                               incoming=False)
            return True

    def _http_connect(self, node, partition, db_file):
        """
        Make an http_connection using ReplConnection

        :param node: node dictionary from the ring
        :param partition: partition partition to send in the url
        :param db_file: DB file

        :returns: ReplConnection object
        """
        hsh = os.path.basename(db_file).split('.', 1)[0]
        hsh = hsh.split('_', 1)[0]
        return ReplConnection(node, partition, hsh, self.logger)

    def _gather_sync_args(self, info):
        """
        Convert local replication_info to sync args tuple.
        """
        sync_args_order = ('max_row', 'hash', 'id', 'created_at',
                           'put_timestamp', 'delete_timestamp', 'metadata')
        return tuple(info[key] for key in sync_args_order)

    def _repl_to_node(self, node, broker, partition, info,
                      different_region=False):
        """
        Replicate a database to a node.

        :param node: node dictionary from the ring to be replicated to
        :param broker: DB broker for the DB to be replication
        :param partition: partition on the node to replicate to
        :param info: DB info as a dictionary of {'max_row', 'hash', 'id',
                     'created_at', 'put_timestamp', 'delete_timestamp',
                     'metadata'}
        :param different_region: if True, the destination node is in a
                                 different region

        :returns: True if successful, False otherwise
        """
        http = self._http_connect(node, partition, broker.db_file)
        sync_args = self._gather_sync_args(info)
        with Timeout(self.node_timeout):
            response = http.replicate('sync', *sync_args)
        if not response:
            return False
        return self._handle_sync_response(node, response, info, broker, http,
                                          different_region=different_region)

    def _can_push(self, info, rinfo):
        return True

    def _handle_sync_response(self, node, response, info, broker, http,
                              different_region=False):
        if response.status == HTTP_NOT_FOUND:  # completely missing, rsync
            self.stats['rsync'] += 1
            self.logger.increment('rsyncs')
            return self._rsync_db(broker, node, http, info['id'],
                                  different_region=different_region)
        elif response.status == HTTP_INSUFFICIENT_STORAGE:
            raise DriveNotMounted()
        elif 200 <= response.status < 300:
            rinfo = json.loads(response.data)
            local_sync = broker.get_sync(rinfo['id'], incoming=False)
            if self._in_sync(rinfo, info, broker, local_sync):
                return True
            # if the difference in rowids between the two differs by
            # more than 50% and the difference is greater than per_diff,
            # rsync then do a remote merge.
            # NOTE: difference > per_diff stops us from dropping to rsync
            # on smaller containers, who have only a few rows to sync.
            if rinfo['max_row'] / float(info['max_row']) < 0.5 and \
                    info['max_row'] - rinfo['max_row'] > self.per_diff and \
                    self._can_push(info, rinfo):
                self.stats['remote_merge'] += 1
                self.logger.increment('remote_merges')
                return self._rsync_db(broker, node, http, info['id'],
                                      replicate_method='rsync_then_merge',
                                      replicate_timeout=(info['count'] / 2000),
                                      different_region=different_region)
            # else send diffs over to the remote server
            return self._usync_db(max(rinfo['point'], local_sync),
                                  broker, http, rinfo['id'], info['id'])

    def _post_replicate_hook(self, broker, info, responses):
        """
        :param broker: the container that just replicated
        :param info: pre-replication full info dict
        :param responses: a list of bools indicating success from nodes
        """
        pass

    def _replicate_object(self, partition, object_file, node_id):
        """
        Replicate the db, choosing method based on whether or not it
        already exists on peers.

        :param partition: partition to be replicated to
        :param object_file: DB file name to be replicated
        :param node_id: node id of the node to be replicated to
        """
        start_time = now = time.time()
        self.logger.debug('Replicating db %s', object_file)
        self.stats['attempted'] += 1
        self.logger.increment('attempts')
        shouldbehere = True
        try:
            broker = self.brokerclass(object_file, pending_timeout=30)
            if self._is_locked(broker):
                # TODO should do something about stats here.
                return
            broker.reclaim(now - self.reclaim_age,
                           now - (self.reclaim_age * 2))
            info = broker.get_replication_info()
            bpart = self.ring.get_part(
                info['account'], info.get('container'))
            if bpart != int(partition):
                partition = bpart
                # Important to set this false here since the later check only
                # checks if it's on the proper device, not partition.
                shouldbehere = False
                name = '/' + quote(info['account'])
                if 'container' in info:
                    name += '/' + quote(info['container'])
                self.logger.error(
                    'Found %s for %s when it should be on partition %s; will '
                    'replicate out and remove.' % (object_file, name, bpart))
        except (Exception, Timeout) as e:
            if 'no such table' in str(e):
                self.logger.error(_('Quarantining DB %s'), object_file)
                quarantine_db(broker.db_file, broker.db_type)
            else:
                self.logger.exception(_('ERROR reading db %s'), object_file)
            nodes = self.ring.get_part_nodes(int(partition))
            self._add_failure_stats([(failure_dev['replication_ip'],
                                      failure_dev['device'])
                                     for failure_dev in nodes])
            self.logger.increment('failures')
            return
        # The db is considered deleted if the delete_timestamp value is greater
        # than the put_timestamp, and there are no objects.
        delete_timestamp = Timestamp(info.get('delete_timestamp') or 0)
        put_timestamp = Timestamp(info.get('put_timestamp') or 0)
        if (now - self.reclaim_age) > delete_timestamp > put_timestamp and \
                info['count'] in (None, '', 0, '0'):
            if self.report_up_to_date(info):
                self.delete_db(broker)
            self.logger.timing_since('timing', start_time)
            return
        responses = []
        failure_devs_info = set()
        nodes = self.ring.get_part_nodes(int(partition))
        local_dev = None
        for node in nodes:
            if node['id'] == node_id:
                local_dev = node
                break
        if shouldbehere:
            shouldbehere = bool([n for n in nodes if n['id'] == node_id])
        # See Footnote [1] for an explanation of the repl_nodes assignment.
        if len(nodes) > 1:
            i = 0
            while i < len(nodes) and nodes[i]['id'] != node_id:
                i += 1
            repl_nodes = nodes[i + 1:] + nodes[:i]
        else:  # Special case if using only a single replica
            repl_nodes = nodes
        more_nodes = self.ring.get_more_nodes(int(partition))
        if not local_dev:
            # Check further if local device is a handoff node
            for node in self.ring.get_more_nodes(int(partition)):
                if node['id'] == node_id:
                    local_dev = node
                    break
        for node in repl_nodes:
            different_region = False
            if local_dev and local_dev['region'] != node['region']:
                # This additional information will help later if we
                # want to handle syncing to a node in different
                # region with some optimizations.
                different_region = True
            success = False
            try:
                success = self._repl_to_node(node, broker, partition, info,
                                             different_region)
            except DriveNotMounted:
                try:
                    repl_nodes.append(next(more_nodes))
                except StopIteration:
                    self.logger.error(
                        _('ERROR There are not enough handoff nodes to reach '
                          'replica count for partition %s'),
                        partition)
                self.logger.error(_('ERROR Remote drive not mounted %s'), node)
            except (Exception, Timeout):
                self.logger.exception(_('ERROR syncing %(file)s with node'
                                        ' %(node)s'),
                                      {'file': object_file, 'node': node})
            if not success:
                failure_devs_info.add((node['replication_ip'], node['device']))
            self.logger.increment('successes' if success else 'failures')
            responses.append(success)
        try:
            self._post_replicate_hook(broker, info, responses)
        except (Exception, Timeout):
            self.logger.exception('UNHANDLED EXCEPTION: in post replicate '
                                  'hook for %s', broker.db_file)
        if not shouldbehere and responses and all(responses):
            # If the db shouldn't be on this node and has been successfully
            # synced to all of its peers, it can be removed.
            if not self.delete_db(broker):
                failure_devs_info.update(
                    [(failure_dev['replication_ip'], failure_dev['device'])
                     for failure_dev in repl_nodes])

        target_devs_info = set([(target_dev['replication_ip'],
                                 target_dev['device'])
                                for target_dev in repl_nodes])
        self.stats['success'] += len(target_devs_info - failure_devs_info)
        self._add_failure_stats(failure_devs_info)

        self.logger.timing_since('timing', start_time)

    def delete_db(self, broker):
        object_file = broker.db_file
        hash_dir = os.path.dirname(object_file)
        suf_dir = os.path.dirname(hash_dir)
        with lock_parent_directory(object_file):
            shutil.rmtree(hash_dir, True)
        try:
            os.rmdir(suf_dir)
        except OSError as err:
            if err.errno not in (errno.ENOENT, errno.ENOTEMPTY):
                self.logger.exception(
                    _('ERROR while trying to clean up %s') % suf_dir)
                return False
        self.stats['remove'] += 1
        device_name = self.extract_device(object_file)
        self.logger.increment('removes.' + device_name)
        return True

    def extract_device(self, object_file):
        """
        Extract the device name from an object path.  Returns "UNKNOWN" if the
        path could not be extracted successfully for some reason.

        :param object_file: the path to a database file.
        """
        match = self.extract_device_re.match(object_file)
        if match:
            return match.groups()[0]
        return "UNKNOWN"

    def report_up_to_date(self, full_info):
        return True

    def run_once(self, *args, **kwargs):
        """Run a replication pass once."""
        self._zero_stats()
        dirs = []
        ips = whataremyips(self.bind_ip)
        if not ips:
            self.logger.error(_('ERROR Failed to get my own IPs?'))
            return
        self._local_device_ids = set()
        found_local = False
        for node in self.ring.devs:
            if node and is_local_device(ips, self.port,
                                        node['replication_ip'],
                                        node['replication_port']):
                found_local = True
                if self.mount_check and not ismount(
                        os.path.join(self.root, node['device'])):
                    self._add_failure_stats(
                        [(failure_dev['replication_ip'],
                          failure_dev['device'])
                         for failure_dev in self.ring.devs if failure_dev])
                    self.logger.warning(
                        _('Skipping %(device)s as it is not mounted') % node)
                    continue
                unlink_older_than(
                    os.path.join(self.root, node['device'], 'tmp'),
                    time.time() - self.reclaim_age)
                datadir = os.path.join(self.root, node['device'], self.datadir)
                if os.path.isdir(datadir):
                    self._local_device_ids.add(node['id'])
                    dirs.append((datadir, node['id']))
        if not found_local:
            self.logger.error("Can't find itself %s with port %s in ring "
                              "file, not replicating",
                              ", ".join(ips), self.port)
        self.logger.info(_('Beginning replication run'))
        for part, object_file, node_id in roundrobin_datadirs(dirs):
            self.cpool.spawn_n(
                self._replicate_object, part, object_file, node_id)
        self.cpool.waitall()
        self.logger.info(_('Replication run OVER'))
        self._report_stats()

    def run_forever(self, *args, **kwargs):
        """
        Replicate dbs under the given root in an infinite loop.
        """
        sleep(random.random() * self.interval)
        while True:
            begin = time.time()
            try:
                self.run_once()
            except (Exception, Timeout):
                self.logger.exception(_('ERROR trying to replicate'))
            elapsed = time.time() - begin
            if elapsed < self.interval:
                sleep(self.interval - elapsed)

    def _is_locked(self, broker):
        return False


class ReplicatorRpc(object):
    """Handle Replication RPC calls.  TODO(redbo): document please :)"""

    def __init__(self, root, datadir, broker_class, mount_check=True,
                 logger=None):
        self.root = root
        self.datadir = datadir
        self.broker_class = broker_class
        self.mount_check = mount_check
        self.logger = logger or get_logger({}, log_route='replicator-rpc')

    def dispatch(self, replicate_args, args):
        if not hasattr(args, 'pop'):
            return HTTPBadRequest(body='Invalid object type')
        op = args.pop(0)
        drive, partition, hsh = replicate_args
        if self.mount_check and not ismount(os.path.join(self.root, drive)):
            return Response(status='507 %s is not mounted' % drive)

        db_file = os.path.join(self.root, drive,
                               storage_directory(self.datadir, partition, hsh),
                               hsh + '.db')
        if op == 'rsync_then_merge':
            return self.rsync_then_merge(drive, db_file, args)
        if op == 'complete_rsync':
            return self.complete_rsync(drive, db_file, args)
        else:
            # someone might be about to rsync a db to us,
            # make sure there's a tmp dir to receive it.
            mkdirs(os.path.join(self.root, drive, 'tmp'))
            if not os.path.exists(db_file):
                return HTTPNotFound()
            return getattr(self, op)(self.broker_class(db_file), args)

    @contextmanager
    def debug_timing(self, name):
        timemark = time.time()
        yield
        timespan = time.time() - timemark
        if timespan > DEBUG_TIMINGS_THRESHOLD:
            self.logger.debug(
                'replicator-rpc-sync time for %s: %.02fs' % (
                    name, timespan))

    def _parse_sync_args(self, args):
        """
        Convert remote sync args to remote_info dictionary.
        """
        (remote_sync, hash_, id_, created_at, put_timestamp,
         delete_timestamp, metadata) = args[:7]
        remote_metadata = {}
        if metadata:
            try:
                remote_metadata = json.loads(metadata)
            except ValueError:
                self.logger.error("Unable to decode remote metadata %r",
                                  metadata)
        remote_info = {
            'point': remote_sync,
            'hash': hash_,
            'id': id_,
            'created_at': created_at,
            'put_timestamp': put_timestamp,
            'delete_timestamp': delete_timestamp,
            'metadata': remote_metadata,
        }
        return remote_info

    def sync(self, broker, args):
        remote_info = self._parse_sync_args(args)
        return self._handle_sync_request(broker, remote_info)

    def _get_synced_replication_info(self, broker, remote_info):
        """
        Apply any changes to the broker based on remote_info and return the
        current replication info.

        :param broker: the database broker
        :param remote_info: the remote replication info

        :returns: local broker replication info
        """
        return broker.get_replication_info()

    def _handle_sync_request(self, broker, remote_info):
        """
        Update metadata, timestamps, sync points.
        """
        with self.debug_timing('info'):
            try:
                info = self._get_synced_replication_info(broker, remote_info)
            except (Exception, Timeout) as e:
                if 'no such table' in str(e):
                    self.logger.error(_("Quarantining DB %s"), broker)
                    quarantine_db(broker.db_file, broker.db_type)
                    return HTTPNotFound()
                raise
        if remote_info['metadata']:
            with self.debug_timing('update_metadata'):
                broker.update_metadata(remote_info['metadata'])
        sync_timestamps = ('created_at', 'put_timestamp', 'delete_timestamp')
        if any(info[ts] != remote_info[ts] for ts in sync_timestamps):
            with self.debug_timing('merge_timestamps'):
                broker.merge_timestamps(*(remote_info[ts] for ts in
                                          sync_timestamps))
        with self.debug_timing('get_sync'):
            info['point'] = broker.get_sync(remote_info['id'])
        if remote_info['hash'] == info['hash'] and \
                info['point'] < remote_info['point']:
            with self.debug_timing('merge_syncs'):
                translate = {
                    'remote_id': 'id',
                    'sync_point': 'point',
                }
                data = dict((k, remote_info[v]) for k, v in translate.items())
                broker.merge_syncs([data])
                info['point'] = remote_info['point']
        return Response(json.dumps(info))

    def merge_syncs(self, broker, args):
        broker.merge_syncs(args[0])
        return HTTPAccepted()

    def merge_items(self, broker, args):
        broker.merge_items(args[0], args[1])
        return HTTPAccepted()

    def complete_rsync(self, drive, db_file, args):
        local_id = filename = args.pop(0)
        filenames = []
        if args:
            filenames = args.pop(0)
        num_files = max(len(filenames), 1)
        completed = 0
        while completed < num_files:
            if filenames:
                filename = "%s%s" % (local_id, filenames[completed])

            old_filename = os.path.join(self.root, drive, 'tmp', filename)
            if os.path.exists(db_file):
                return HTTPNotFound()
            if not os.path.exists(old_filename):
                return HTTPNotFound()
            broker = self.broker_class(old_filename)
            broker.newid(local_id)
            if filenames:
                db_filename = os.path.join(os.path.dirname(db_file),
                                           filenames[completed])
                renamer(old_filename, db_filename)
            else:
                renamer(old_filename, db_file)
            completed += 1
        return HTTPNoContent()

    def rsync_then_merge(self, drive, db_file, args):
        local_id = filename = args.pop(0)
        filenames = []
        if args:
            filenames = args.pop(0)
            filename = '%s%s' % (local_id, filenames[0])
        old_filename = os.path.join(self.root, drive, 'tmp', filename)
        if not os.path.exists(db_file) or not os.path.exists(old_filename):
            return HTTPNotFound()
        new_broker = self.broker_class(old_filename)
        existing_broker = self.broker_class(db_file)
        point = -1
        objects = existing_broker.get_items_since(point, 1000)
        while len(objects):
            new_broker.merge_items(objects)
            point = objects[-1]['ROWID']
            objects = existing_broker.get_items_since(point, 1000)
            sleep()
        # Note the following hook will need to change to using a pointer and
        # limit in the future.
        other_items = self._other_items_hook(existing_broker)
        if other_items:
            new_broker.merge_items(other_items)
        new_broker.newid(local_id)
        new_broker.update_metadata(existing_broker.metadata)
        if filenames and not db_file.endswith(filenames[0]):
            # we have a different filename (ie sharded container to
            # container) so we need to rename correctly.
            db_file_dir = os.path.dirname(db_file)
            db_file_new = os.path.join(db_file_dir, filenames[0])
            renamer(old_filename, db_file_new)
            os.unlink(db_file)
        else:
            renamer(old_filename, db_file)

        return HTTPNoContent()

    def _other_items_hook(self, broker):
        return []

# Footnote [1]:
#   This orders the nodes so that, given nodes a b c, a will contact b then c,
# b will contact c then a, and c will contact a then b -- in other words, each
# node will always contact the next node in the list first.
#   This helps in the case where databases are all way out of sync, so each
# node is likely to be sending to a different node than it's receiving from,
# rather than two nodes talking to each other, starving out the third.
#   If the third didn't even have a copy and the first two nodes were way out
# of sync, such starvation would mean the third node wouldn't get any copy
# until the first two nodes finally got in sync, which could take a while.
#   This new ordering ensures such starvation doesn't occur, making the data
# more durable.<|MERGE_RESOLUTION|>--- conflicted
+++ resolved
@@ -225,15 +225,10 @@
              'replication_last': now},
             self.rcache, self.logger)
         self.logger.info(' '.join(['%s:%s' % item for item in
-<<<<<<< HEAD
-                                   self.stats.items() if item[0] in
+                                   sorted(self.stats.items()) if item[0] in
                                    ('no_change', 'hashmatch', 'rsync', 'diff',
-                                    'ts_repl', 'empty', 'diff_capped')]))
-=======
-                         sorted(self.stats.items()) if item[0] in
-                         ('no_change', 'hashmatch', 'rsync', 'diff', 'ts_repl',
-                          'empty', 'diff_capped', 'remote_merge')]))
->>>>>>> 4ae93964
+                                    'ts_repl', 'empty', 'diff_capped',
+                                    'remote_merge')]))
 
     def _add_failure_stats(self, failure_devs_info):
         for node, dev in failure_devs_info:
