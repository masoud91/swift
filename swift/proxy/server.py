# Copyright (c) 2010 OpenStack, LLC.
#
# Licensed under the Apache License, Version 2.0 (the "License");
# you may not use this file except in compliance with the License.
# You may obtain a copy of the License at
#
#    http://www.apache.org/licenses/LICENSE-2.0
#
# Unless required by applicable law or agreed to in writing, software
# distributed under the License is distributed on an "AS IS" BASIS,
# WITHOUT WARRANTIES OR CONDITIONS OF ANY KIND, either express or
# implied.
# See the License for the specific language governing permissions and
# limitations under the License.

from __future__ import with_statement
import mimetypes
import os
import time
import traceback
from ConfigParser import ConfigParser
from urllib import unquote, quote
import uuid
import functools

from eventlet.timeout import Timeout
from webob.exc import HTTPBadRequest, HTTPMethodNotAllowed, \
    HTTPNotFound, HTTPPreconditionFailed, \
    HTTPRequestTimeout, HTTPServiceUnavailable, \
    HTTPUnprocessableEntity, HTTPRequestEntityTooLarge, HTTPServerError, \
    status_map
from webob import Request, Response

from swift.common.ring import Ring
from swift.common.utils import get_logger, normalize_timestamp, split_path, \
    cache_from_env
from swift.common.bufferedhttp import http_connect
from swift.common.constraints import check_metadata, check_object_creation, \
    check_utf8, MAX_ACCOUNT_NAME_LENGTH, MAX_CONTAINER_NAME_LENGTH, \
    MAX_FILE_SIZE
from swift.common.exceptions import ChunkReadTimeout, \
    ChunkWriteTimeout, ConnectionTimeout


def update_headers(response, headers):
    """
    Helper function to update headers in the response.

    :param response: webob.Response object
    :param headers: dictionary headers
    """
    if hasattr(headers, 'items'):
        headers = headers.items()
    for name, value in headers:
        if name == 'etag':
            response.headers[name] = value.replace('"', '')
        elif name not in ('date', 'content-length', 'content-type',
                          'connection', 'x-timestamp', 'x-put-timestamp'):
            response.headers[name] = value


def public(func):
    """
    Decorator to declare which methods are public accessible as HTTP requests

    :param func: function to make public
    """
    func.publicly_accessible = True

    @functools.wraps(func)
    def wrapped(*a, **kw):
        return func(*a, **kw)
    return wrapped


def delay_denial(func):
    """
    Decorator to declare which methods should have any swift.authorize call
    delayed. This is so the method can load the Request object up with
    additional information that may be needed by the authorization system.

    :param func: function to delay authorization on
    """
    func.delay_denial = True

    @functools.wraps(func)
    def wrapped(*a, **kw):
        return func(*a, **kw)
    return wrapped


def get_container_memcache_key(account, container):
    path = '/%s/%s' % (account, container)
    return 'container%s' % path


class Controller(object):
    """Base WSGI controller class for the proxy"""

    def __init__(self, app):
        self.account_name = None
        self.app = app
        self.trans_id = '-'

    def error_increment(self, node):
        """
        Handles incrementing error counts when talking to nodes.

        :param node: dictionary of node to increment the error count for
        """
        node['errors'] = node.get('errors', 0) + 1
        node['last_error'] = time.time()

    def error_occurred(self, node, msg):
        """
        Handle logging, and handling of errors.

        :param node: dictionary of node to handle errors for
        :param msg: error message
        """
        self.error_increment(node)
        self.app.logger.error(
            '%s %s:%s' % (msg, node['ip'], node['port']))

    def exception_occurred(self, node, typ, additional_info):
        """
        Handle logging of generic exceptions.

        :param node: dictionary of node to log the error for
        :param typ: server type
        :param additional_info: additional information to log
        """
        self.app.logger.exception(
            'ERROR with %s server %s:%s/%s transaction %s re: %s' % (typ,
            node['ip'], node['port'], node['device'], self.trans_id,
            additional_info))

    def error_limited(self, node):
        """
        Check if the node is currently error limited.

        :param node: dictionary of node to check
        :returns: True if error limited, False otherwise
        """
        now = time.time()
        if not 'errors' in node:
            return False
        if 'last_error' in node and node['last_error'] < \
                now - self.app.error_suppression_interval:
            del node['last_error']
            if 'errors' in node:
                del node['errors']
            return False
        limited = node['errors'] > self.app.error_suppression_limit
        if limited:
            self.app.logger.debug(
                'Node error limited %s:%s (%s)' % (
                    node['ip'], node['port'], node['device']))
        return limited

    def error_limit(self, node):
        """
        Mark a node as error limited.

        :param node: dictionary of node to error limit
        """
        node['errors'] = self.app.error_suppression_limit + 1
        node['last_error'] = time.time()

    def account_info(self, account):
        """
        Get account information, and also verify that the account exists.

        :param account: name of the account to get the info for
        :returns: tuple of (account partition, account nodes) or (None, None)
                  if it does not exist
        """
        partition, nodes = self.app.account_ring.get_nodes(account)
        path = '/%s' % account
        cache_key = 'account%s' % path
        # 0 = no responses, 200 = found, 404 = not found, -1 = mixed responses
        if self.app.memcache.get(cache_key):
            return partition, nodes
        result_code = 0
        attempts_left = self.app.account_ring.replica_count
        headers = {'x-cf-trans-id': self.trans_id}
        for node in self.iter_nodes(partition, nodes, self.app.account_ring):
            if self.error_limited(node):
                continue
            try:
                with ConnectionTimeout(self.app.conn_timeout):
                    conn = http_connect(node['ip'], node['port'],
                            node['device'], partition, 'HEAD', path, headers)
                with Timeout(self.app.node_timeout):
                    resp = conn.getresponse()
                    body = resp.read()
                    if 200 <= resp.status <= 299:
                        result_code = 200
                        break
                    elif resp.status == 404:
                        result_code = 404 if not result_code else -1
                    elif resp.status == 507:
                        self.error_limit(node)
                        continue
                    else:
                        result_code = -1
                        attempts_left -= 1
                        if attempts_left <= 0:
                            break
            except:
                self.exception_occurred(node, 'Account',
                    'Trying to get account info for %s' % path)
        if result_code == 200:
            cache_timeout = self.app.recheck_account_existence
        else:
            cache_timeout = self.app.recheck_account_existence * 0.1
        self.app.memcache.set(cache_key, result_code, timeout=cache_timeout)
        if result_code == 200:
            return partition, nodes
        return (None, None)

    def container_info(self, account, container):
        """
        Get container information and thusly verify container existance.
        This will also make a call to account_info to verify that the
        account exists.

        :param account: account name for the container
        :param container: container name to look up
        :returns: tuple of (container partition, container nodes, container
                  read acl, container write acl) or (None, None, None, None) if
                  the container does not exist
        """
        partition, nodes = self.app.container_ring.get_nodes(
                account, container)
        path = '/%s/%s' % (account, container)
        cache_key = get_container_memcache_key(account, container)
        cache_value = self.app.memcache.get(cache_key)
        if isinstance(cache_value, dict):
            status = cache_value['status']
            read_acl = cache_value['read_acl']
            write_acl = cache_value['write_acl']
            if status // 100 == 2:
                return partition, nodes, read_acl, write_acl
        if not self.account_info(account)[1]:
            return (None, None, None, None)
        result_code = 0
        read_acl = None
        write_acl = None
        container_size = None
        attempts_left = self.app.container_ring.replica_count
        headers = {'x-cf-trans-id': self.trans_id}
        for node in self.iter_nodes(partition, nodes, self.app.container_ring):
            if self.error_limited(node):
                continue
            try:
                with ConnectionTimeout(self.app.conn_timeout):
                    conn = http_connect(node['ip'], node['port'],
                            node['device'], partition, 'HEAD', path, headers)
                with Timeout(self.app.node_timeout):
                    resp = conn.getresponse()
                    body = resp.read()
                    if 200 <= resp.status <= 299:
                        result_code = 200
                        read_acl = resp.getheader('x-container-read')
                        write_acl = resp.getheader('x-container-write')
                        container_size = \
                            resp.getheader('X-Container-Object-Count')
                        break
                    elif resp.status == 404:
                        result_code = 404 if not result_code else -1
                    elif resp.status == 507:
                        self.error_limit(node)
                        continue
                    else:
                        result_code = -1
                        attempts_left -= 1
                        if attempts_left <= 0:
                            break
            except:
                self.exception_occurred(node, 'Container',
                    'Trying to get container info for %s' % path)
        if result_code == 200:
            cache_timeout = self.app.recheck_container_existence
        else:
            cache_timeout = self.app.recheck_container_existence * 0.1
        self.app.memcache.set(cache_key, {'status': result_code,
                                          'read_acl': read_acl,
                                          'write_acl': write_acl,
                                          'container_size': container_size},
                              timeout=cache_timeout)
        if result_code == 200:
            return partition, nodes, read_acl, write_acl
        return (None, None, None, None)

    def iter_nodes(self, partition, nodes, ring):
        """
        Node iterator that will first iterate over the normal nodes for a
        partition and then the handoff partitions for the node.

        :param partition: partition to iterate nodes for
        :param nodes: list of node dicts from the ring
        :param ring: ring to get handoff nodes from
        """
        for node in nodes:
            yield node
        for node in ring.get_more_nodes(partition):
            yield node

    def get_update_nodes(self, partition, nodes, ring):
        """ Returns ring.replica_count nodes; the nodes will not be error
            limited, if possible. """
        """
        Attempt to get a non error limited list of nodes.

        :param partition: partition for the nodes
        :param nodes: list of node dicts for the partition
        :param ring: ring to get handoff nodes from
        :returns: list of node dicts that are not error limited (if possible)
        """

        # make a copy so we don't modify caller's list
        nodes = list(nodes)
        update_nodes = []
        for node in self.iter_nodes(partition, nodes, ring):
            if self.error_limited(node):
                continue
            update_nodes.append(node)
            if len(update_nodes) >= ring.replica_count:
                break
        while len(update_nodes) < ring.replica_count:
            node = nodes.pop()
            if node not in update_nodes:
                update_nodes.append(node)
        return update_nodes

    def best_response(self, req, statuses, reasons, bodies, server_type,
                      etag=None):
        """
        Given a list of responses from several servers, choose the best to
        return to the API.

        :param req: webob.Request object
        :param statuses: list of statuses returned
        :param reasons: list of reasons for each status
        :param bodies: bodies of each response
        :param server_type: type of server the responses came from
        :param etag: etag
        :returns: webob.Response object with the correct status, body, etc. set
        """
        resp = Response(request=req)
        if len(statuses):
            for hundred in (200, 300, 400):
                hstatuses = \
                    [s for s in statuses if hundred <= s < hundred + 100]
                if len(hstatuses) > len(statuses) / 2:
                    status = max(hstatuses)
                    status_index = statuses.index(status)
                    resp.status = '%s %s' % (status, reasons[status_index])
                    resp.body = bodies[status_index]
                    resp.content_type = 'text/plain'
                    if etag:
                        resp.headers['etag'] = etag.strip('"')
                    return resp
        self.app.logger.error('%s returning 503 for %s, transaction %s' %
                              (server_type, statuses, self.trans_id))
        resp.status = '503 Internal Server Error'
        return resp

    @public
    def GET(self, req):
        """Handler for HTTP GET requests."""
        return self.GETorHEAD(req)

    @public
    def HEAD(self, req):
        """Handler for HTTP HEAD requests."""
        return self.GETorHEAD(req)

    def GETorHEAD_base(self, req, server_type, partition, nodes, path,
                       attempts):
        """
        Base handler for HTTP GET or HEAD requests.

        :param req: webob.Request object
        :param server_type: server type
        :param partition: partition
        :param nodes: nodes
        :param path: path for the request
        :param attempts: number of attempts to try
        :returns: webob.Response object
        """
        statuses = []
        reasons = []
        bodies = []
        for node in nodes:
            if len(statuses) >= attempts:
                break
            if self.error_limited(node):
                continue
            try:
                with ConnectionTimeout(self.app.conn_timeout):
                    conn = http_connect(node['ip'], node['port'],
                        node['device'], partition, req.method, path,
                        headers=req.headers,
                        query_string=req.query_string)
                with Timeout(self.app.node_timeout):
                    source = conn.getresponse()
            except:
                self.exception_occurred(node, server_type,
                    'Trying to %s %s' % (req.method, req.path))
                continue
            if source.status == 507:
                self.error_limit(node)
                continue
            if 200 <= source.status <= 399:
                # 404 if we know we don't have a synced copy
                if not float(source.getheader('X-PUT-Timestamp', '1')):
                    statuses.append(404)
                    reasons.append('')
                    bodies.append('')
                    source.read()
                    continue
            if req.method == 'GET' and source.status in (200, 206):
                res = Response(request=req, conditional_response=True)
                res.bytes_transferred = 0

                def file_iter():
                    try:
                        while True:
                            with ChunkReadTimeout(self.app.node_timeout):
                                chunk = source.read(self.app.object_chunk_size)
                            if not chunk:
                                break
                            yield chunk
                            res.bytes_transferred += len(chunk)
                    except GeneratorExit:
                        res.client_disconnect = True
                        self.app.logger.info(
                            'Client disconnected on read transaction %s' %
                            self.trans_id)
                    except:
                        self.exception_occurred(node, 'Object',
                            'Trying to read during GET of %s' % req.path)
                        raise
                res.app_iter = file_iter()
                update_headers(res, source.getheaders())
                res.status = source.status
                res.content_length = source.getheader('Content-Length')
                if source.getheader('Content-Type'):
                    res.charset = None
                    res.content_type = source.getheader('Content-Type')
                return res
            elif 200 <= source.status <= 399:
                res = status_map[source.status](request=req)
                update_headers(res, source.getheaders())
                if req.method == 'HEAD':
                    res.content_length = source.getheader('Content-Length')
                    if source.getheader('Content-Type'):
                        res.charset = None
                        res.content_type = source.getheader('Content-Type')
                return res
            statuses.append(source.status)
            reasons.append(source.reason)
            bodies.append(source.read())
            if source.status >= 500:
                self.error_occurred(node, 'ERROR %d %s From %s Server' %
                    (source.status, bodies[-1][:1024], server_type))
        return self.best_response(req, statuses, reasons, bodies,
                                  '%s %s' % (server_type, req.method))


class ObjectController(Controller):
    """WSGI controller for object requests."""

    def __init__(self, app, account_name, container_name, object_name,
                 **kwargs):
        Controller.__init__(self, app)
        self.account_name = unquote(account_name)
        self.container_name = unquote(container_name)
        self.object_name = unquote(object_name)

    def node_post_or_delete(self, req, partition, node, path):
        """
        Handle common POST/DELETE functionality

        :param req: webob.Request object
        :param partition: partition for the object
        :param node: node dictionary for the object
        :param path: path to send for the request
        """
        if self.error_limited(node):
            return 500, '', ''
        try:
            with ConnectionTimeout(self.app.conn_timeout):
                conn = http_connect(node['ip'], node['port'], node['device'],
                        partition, req.method, path, req.headers)
            with Timeout(self.app.node_timeout):
                response = conn.getresponse()
                body = response.read()
                if response.status == 507:
                    self.error_limit(node)
                elif response.status >= 500:
                    self.error_occurred(node,
                        'ERROR %d %s From Object Server' %
                        (response.status, body[:1024]))
                return response.status, response.reason, body
        except:
            self.exception_occurred(node, 'Object',
                'Trying to %s %s' % (req.method, req.path))
        return 500, '', ''

    def GETorHEAD(self, req):
        """Handle HTTP GET or HEAD requests."""
        if 'swift.authorize' in req.environ:
            req.acl = \
                self.container_info(self.account_name, self.container_name)[2]
            aresp = req.environ['swift.authorize'](req)
            if aresp:
                return aresp
        partition, nodes = self.app.object_ring.get_nodes(
            self.account_name, self.container_name, self.object_name)
        return self.GETorHEAD_base(req, 'Object', partition,
                self.iter_nodes(partition, nodes, self.app.object_ring),
                req.path_info, self.app.object_ring.replica_count)

    @public
    @delay_denial
    def GET(self, req):
        """Handler for HTTP GET requests."""
        return self.GETorHEAD(req)

    @public
    @delay_denial
    def HEAD(self, req):
        """Handler for HTTP HEAD requests."""
        return self.GETorHEAD(req)

    @public
    @delay_denial
    def POST(self, req):
        """HTTP POST request handler."""
        error_response = check_metadata(req, 'object')
        if error_response:
            return error_response
        container_partition, containers, _, req.acl = \
            self.container_info(self.account_name, self.container_name)
        if 'swift.authorize' in req.environ:
            aresp = req.environ['swift.authorize'](req)
            if aresp:
                return aresp
        if not containers:
            return HTTPNotFound(request=req)
        containers = self.get_update_nodes(container_partition, containers,
                                           self.app.container_ring)
        partition, nodes = self.app.object_ring.get_nodes(
            self.account_name, self.container_name, self.object_name)
        req.headers['X-Timestamp'] = normalize_timestamp(time.time())
        statuses = []
        reasons = []
        bodies = []
        for node in self.iter_nodes(partition, nodes, self.app.object_ring):
            container = containers.pop()
            req.headers['X-Container-Host'] = '%(ip)s:%(port)s' % container
            req.headers['X-Container-Partition'] = container_partition
            req.headers['X-Container-Device'] = container['device']
            status, reason, body = \
                self.node_post_or_delete(req, partition, node, req.path_info)
            if 200 <= status < 300 or 400 <= status < 500:
                statuses.append(status)
                reasons.append(reason)
                bodies.append(body)
            else:
                containers.insert(0, container)
            if not containers:
                break
        while len(statuses) < len(nodes):
            statuses.append(503)
            reasons.append('')
            bodies.append('')
        return self.best_response(req, statuses, reasons,
                bodies, 'Object POST')

    @public
    @delay_denial
    def PUT(self, req):
        """HTTP PUT request handler."""
        container_partition, containers, _, req.acl = \
            self.container_info(self.account_name, self.container_name)
        if 'swift.authorize' in req.environ:
            aresp = req.environ['swift.authorize'](req)
            if aresp:
                return aresp
        if not containers:
            return HTTPNotFound(request=req)
        containers = self.get_update_nodes(container_partition, containers,
                                           self.app.container_ring)
        partition, nodes = self.app.object_ring.get_nodes(
            self.account_name, self.container_name, self.object_name)
        req.headers['X-Timestamp'] = normalize_timestamp(time.time())
        # this is a temporary hook for migrations to set PUT timestamps
        if '!Migration-Timestamp!' in req.headers:
            req.headers['X-Timestamp'] = \
                    normalize_timestamp(req.headers['!Migration-Timestamp!'])
        # Sometimes the 'content-type' header exists, but is set to None.
        if not req.headers.get('content-type'):
            guessed_type, _ = mimetypes.guess_type(req.path_info)
            if not guessed_type:
                req.headers['Content-Type'] = 'application/octet-stream'
            else:
                req.headers['Content-Type'] = guessed_type
        error_response = check_object_creation(req, self.object_name)
        if error_response:
            return error_response
        conns = []
        data_source = \
            iter(lambda: req.body_file.read(self.app.client_chunk_size), '')
        source_header = req.headers.get('X-Copy-From')
        if source_header:
            source_header = unquote(source_header)
            acct = req.path_info.split('/', 2)[1]
            if not source_header.startswith('/'):
                source_header = '/' + source_header
            source_header = '/' + acct + source_header
            try:
                src_container_name, src_obj_name = \
                    source_header.split('/', 3)[2:]
            except ValueError:
                return HTTPPreconditionFailed(request=req,
                    body='X-Copy-From header must be of the form'
                    '<container name>/<object name>')
            source_req = req.copy_get()
            source_req.path_info = source_header
            orig_obj_name = self.object_name
            orig_container_name = self.container_name
            self.object_name = src_obj_name
            self.container_name = src_container_name
            source_resp = self.GET(source_req)
            if source_resp.status_int >= 300:
                return source_resp
            self.object_name = orig_obj_name
            self.container_name = orig_container_name
            data_source = source_resp.app_iter
            new_req = Request.blank(req.path_info,
                        environ=req.environ, headers=req.headers)
            new_req.content_length = source_resp.content_length
            new_req.etag = source_resp.etag
            # we no longer need the X-Copy-From header
            del new_req.headers['X-Copy-From']
            for k, v in source_resp.headers.items():
                if k.lower().startswith('x-object-meta-'):
                    new_req.headers[k] = v
            for k, v in req.headers.items():
                if k.lower().startswith('x-object-meta-'):
                    new_req.headers[k] = v
            req = new_req
        for node in self.iter_nodes(partition, nodes, self.app.object_ring):
            container = containers.pop()
            req.headers['X-Container-Host'] = '%(ip)s:%(port)s' % container
            req.headers['X-Container-Partition'] = container_partition
            req.headers['X-Container-Device'] = container['device']
            req.headers['Expect'] = '100-continue'
            resp = conn = None
            if not self.error_limited(node):
                try:
                    with ConnectionTimeout(self.app.conn_timeout):
                        conn = http_connect(node['ip'], node['port'],
                                node['device'], partition, 'PUT',
                                req.path_info, req.headers)
                        conn.node = node
                    with Timeout(self.app.node_timeout):
                        resp = conn.getexpect()
                except:
                    self.exception_occurred(node, 'Object',
                        'Expect: 100-continue on %s' % req.path)
            if conn and resp:
                if resp.status == 100:
                    conns.append(conn)
                    if not containers:
                        break
                    continue
                elif resp.status == 507:
                    self.error_limit(node)
            containers.insert(0, container)
        if len(conns) <= len(nodes) / 2:
            self.app.logger.error(
                'Object PUT returning 503, %s/%s required connections, '
                'transaction %s' %
                (len(conns), len(nodes) / 2 + 1, self.trans_id))
            return HTTPServiceUnavailable(request=req)
        try:
            req.bytes_transferred = 0
            while True:
                with ChunkReadTimeout(self.app.client_timeout):
                    try:
                        chunk = data_source.next()
                    except StopIteration:
                        if req.headers.get('transfer-encoding'):
                            chunk = ''
                        else:
                            break
                len_chunk = len(chunk)
                req.bytes_transferred += len_chunk
                if req.bytes_transferred > MAX_FILE_SIZE:
                    return HTTPRequestEntityTooLarge(request=req)
                for conn in list(conns):
                    try:
                        with ChunkWriteTimeout(self.app.node_timeout):
                            if req.headers.get('transfer-encoding'):
                                conn.send('%x\r\n%s\r\n' % (len_chunk, chunk))
                            else:
                                conn.send(chunk)
                    except:
                        self.exception_occurred(conn.node, 'Object',
                            'Trying to write to %s' % req.path)
                        conns.remove(conn)
                        if len(conns) <= len(nodes) / 2:
                            self.app.logger.error(
                                'Object PUT exceptions during send, %s/%s '
                                'required connections, transaction %s' %
                                (len(conns), len(nodes) // 2 + 1,
                                 self.trans_id))
                            return HTTPServiceUnavailable(request=req)
                if req.headers.get('transfer-encoding') and chunk == '':
                    break
        except ChunkReadTimeout, err:
            self.app.logger.info(
                'ERROR Client read timeout (%ss)' % err.seconds)
            return HTTPRequestTimeout(request=req)
        except:
            req.client_disconnect = True
            self.app.logger.exception(
                'ERROR Exception causing client disconnect')
            return Response(status='499 Client Disconnect')
        if req.content_length and req.bytes_transferred < req.content_length:
            req.client_disconnect = True
            self.app.logger.info(
                'Client disconnected without sending enough data %s' %
                self.trans_id)
            return Response(status='499 Client Disconnect')
        statuses = []
        reasons = []
        bodies = []
        etags = set()
        for conn in conns:
            try:
                with Timeout(self.app.node_timeout):
                    response = conn.getresponse()
                    statuses.append(response.status)
                    reasons.append(response.reason)
                    bodies.append(response.read())
                    if response.status >= 500:
                        self.error_occurred(conn.node,
                            'ERROR %d %s From Object Server re: %s' %
                            (response.status, bodies[-1][:1024], req.path))
                    elif 200 <= response.status < 300:
                        etags.add(response.getheader('etag').strip('"'))
            except:
                self.exception_occurred(conn.node, 'Object',
                    'Trying to get final status of PUT to %s' % req.path)
        if len(etags) > 1:
            self.app.logger.error(
                'Object servers returned %s mismatched etags' % len(etags))
            return HTTPServerError(request=req)
        etag = len(etags) and etags.pop() or None
        while len(statuses) < len(nodes):
            statuses.append(503)
            reasons.append('')
            bodies.append('')
        resp = self.best_response(req, statuses, reasons, bodies, 'Object PUT',
                                  etag=etag)
        if source_header:
            resp.headers['X-Copied-From'] = quote(
                                                source_header.split('/', 2)[2])
            for k, v in req.headers.items():
                if k.lower().startswith('x-object-meta-'):
                    resp.headers[k] = v
            # reset the bytes, since the user didn't actually send anything
            req.bytes_transferred = 0
        resp.last_modified = float(req.headers['X-Timestamp'])
        return resp

    @public
    @delay_denial
    def DELETE(self, req):
        """HTTP DELETE request handler."""
        container_partition, containers, _, req.acl = \
            self.container_info(self.account_name, self.container_name)
        if 'swift.authorize' in req.environ:
            aresp = req.environ['swift.authorize'](req)
            if aresp:
                return aresp
        if not containers:
            return HTTPNotFound(request=req)
        containers = self.get_update_nodes(container_partition, containers,
                                           self.app.container_ring)
        partition, nodes = self.app.object_ring.get_nodes(
            self.account_name, self.container_name, self.object_name)
        req.headers['X-Timestamp'] = normalize_timestamp(time.time())
        statuses = []
        reasons = []
        bodies = []
        for node in self.iter_nodes(partition, nodes, self.app.object_ring):
            container = containers.pop()
            req.headers['X-Container-Host'] = '%(ip)s:%(port)s' % container
            req.headers['X-Container-Partition'] = container_partition
            req.headers['X-Container-Device'] = container['device']
            status, reason, body = \
                self.node_post_or_delete(req, partition, node, req.path_info)
            if 200 <= status < 300 or 400 <= status < 500:
                statuses.append(status)
                reasons.append(reason)
                bodies.append(body)
            else:
                containers.insert(0, container)
            if not containers:
                break
        while len(statuses) < len(nodes):
            statuses.append(503)
            reasons.append('')
            bodies.append('')
        return self.best_response(req, statuses, reasons, bodies,
                                  'Object DELETE')

    @public
    @delay_denial
    def COPY(self, req):
        """HTTP COPY request handler."""
        dest = req.headers.get('Destination')
        if not dest:
            return HTTPPreconditionFailed(request=req,
                                          body='Destination header required')
        dest = unquote(dest)
        if not dest.startswith('/'):
            dest = '/' + dest
        try:
            _, dest_container, dest_object = dest.split('/', 2)
        except ValueError:
            return HTTPPreconditionFailed(request=req,
                    body='Destination header must be of the form '
                         '<container name>/<object name>')
        new_source = '/' + self.container_name + '/' + self.object_name
        self.container_name = dest_container
        self.object_name = dest_object
        new_headers = {}
        for k, v in req.headers.items():
            new_headers[k] = v
        new_headers['X-Copy-From'] = new_source
        new_headers['Content-Length'] = 0
        del new_headers['Destination']
        new_path = '/' + self.account_name + dest
<<<<<<< HEAD
        new_req = Request.blank(new_path, environ=req.environ,
                                headers=new_headers)
=======
        new_req = Request.blank(new_path,
                        environ={'REQUEST_METHOD': 'COPY'}, headers=new_headers)
>>>>>>> b5ee086b
        return self.PUT(new_req)


class ContainerController(Controller):
    """WSGI controller for container requests"""

    # Ensure these are all lowercase
    pass_through_headers = ['x-container-read', 'x-container-write']

    def __init__(self, app, account_name, container_name, **kwargs):
        Controller.__init__(self, app)
        self.account_name = unquote(account_name)
        self.container_name = unquote(container_name)

    def clean_acls(self, req):
        if 'swift.clean_acl' in req.environ:
            for header in ('x-container-read', 'x-container-write'):
                if header in req.headers:
                    try:
                        req.headers[header] = \
                            req.environ['swift.clean_acl'](header,
                                                           req.headers[header])
                    except ValueError, err:
                        return HTTPBadRequest(request=req, body=str(err))
        return None

    def GETorHEAD(self, req):
        """Handler for HTTP GET/HEAD requests."""
        if not self.account_info(self.account_name)[1]:
            return HTTPNotFound(request=req)
        part, nodes = self.app.container_ring.get_nodes(
                        self.account_name, self.container_name)
        resp = self.GETorHEAD_base(req, 'Container', part, nodes,
                req.path_info, self.app.container_ring.replica_count)

        # set the memcache container size for ratelimiting
        cache_key = get_container_memcache_key(self.account_name,
                                               self.container_name)
        self.app.memcache.set(cache_key,
              {'status': resp.status_int,
               'read_acl': resp.headers.get('x-container-read'),
               'write_acl': resp.headers.get('x-container-write'),
               'container_size': resp.headers.get('x-container-object-count')},
                                  timeout=self.app.recheck_container_existence)

        if 'swift.authorize' in req.environ:
            req.acl = resp.headers.get('x-container-read')
            aresp = req.environ['swift.authorize'](req)
            if aresp:
                return aresp
        return resp

    @public
    @delay_denial
    def GET(self, req):
        """Handler for HTTP GET requests."""
        return self.GETorHEAD(req)

    @public
    @delay_denial
    def HEAD(self, req):
        """Handler for HTTP HEAD requests."""
        return self.GETorHEAD(req)

    @public
    def PUT(self, req):
        """HTTP PUT request handler."""
        error_response = \
            self.clean_acls(req) or check_metadata(req, 'container')
        if error_response:
            return error_response
        if len(self.container_name) > MAX_CONTAINER_NAME_LENGTH:
            resp = HTTPBadRequest(request=req)
            resp.body = 'Container name length of %d longer than %d' % \
                        (len(self.container_name), MAX_CONTAINER_NAME_LENGTH)
            return resp
        account_partition, accounts = self.account_info(self.account_name)
        if not accounts:
            return HTTPNotFound(request=req)
        accounts = self.get_update_nodes(account_partition, accounts,
                                         self.app.account_ring)
        container_partition, containers = self.app.container_ring.get_nodes(
            self.account_name, self.container_name)
        headers = {'X-Timestamp': normalize_timestamp(time.time()),
                   'x-cf-trans-id': self.trans_id}
        headers.update(value for value in req.headers.iteritems()
            if value[0].lower() in self.pass_through_headers or
               value[0].lower().startswith('x-container-meta-'))
        statuses = []
        reasons = []
        bodies = []
        for node in self.iter_nodes(container_partition, containers,
                                    self.app.container_ring):
            if self.error_limited(node):
                continue
            try:
                account = accounts.pop()
                headers['X-Account-Host'] = '%(ip)s:%(port)s' % account
                headers['X-Account-Partition'] = account_partition
                headers['X-Account-Device'] = account['device']
                with ConnectionTimeout(self.app.conn_timeout):
                    conn = http_connect(node['ip'], node['port'],
                            node['device'], container_partition, 'PUT',
                            req.path_info, headers)
                with Timeout(self.app.node_timeout):
                    source = conn.getresponse()
                    body = source.read()
                    if 200 <= source.status < 300 \
                            or 400 <= source.status < 500:
                        statuses.append(source.status)
                        reasons.append(source.reason)
                        bodies.append(body)
                    else:
                        if source.status == 507:
                            self.error_limit(node)
                        accounts.insert(0, account)
            except:
                accounts.insert(0, account)
                self.exception_occurred(node, 'Container',
                    'Trying to PUT to %s' % req.path)
            if not accounts:
                break
        while len(statuses) < len(containers):
            statuses.append(503)
            reasons.append('')
            bodies.append('')
        cache_key = get_container_memcache_key(self.account_name,
                                               self.container_name)
        self.app.memcache.delete(cache_key)
        return self.best_response(req, statuses, reasons, bodies,
                                  'Container PUT')

    @public
    def POST(self, req):
        """HTTP POST request handler."""
        error_response = \
            self.clean_acls(req) or check_metadata(req, 'container')
        if error_response:
            return error_response
        account_partition, accounts = self.account_info(self.account_name)
        if not accounts:
            return HTTPNotFound(request=req)
        container_partition, containers = self.app.container_ring.get_nodes(
            self.account_name, self.container_name)
        headers = {'X-Timestamp': normalize_timestamp(time.time()),
                   'x-cf-trans-id': self.trans_id}
        headers.update(value for value in req.headers.iteritems()
            if value[0].lower() in self.pass_through_headers or
               value[0].lower().startswith('x-container-meta-'))
        statuses = []
        reasons = []
        bodies = []
        for node in self.iter_nodes(container_partition, containers,
                                    self.app.container_ring):
            if self.error_limited(node):
                continue
            try:
                with ConnectionTimeout(self.app.conn_timeout):
                    conn = http_connect(node['ip'], node['port'],
                            node['device'], container_partition, 'POST',
                            req.path_info, headers)
                with Timeout(self.app.node_timeout):
                    source = conn.getresponse()
                    body = source.read()
                    if 200 <= source.status < 300 \
                            or 400 <= source.status < 500:
                        statuses.append(source.status)
                        reasons.append(source.reason)
                        bodies.append(body)
                    elif source.status == 507:
                        self.error_limit(node)
            except:
                self.exception_occurred(node, 'Container',
                    'Trying to POST %s' % req.path)
            if len(statuses) >= len(containers):
                break
        while len(statuses) < len(containers):
            statuses.append(503)
            reasons.append('')
            bodies.append('')
        cache_key = get_container_memcache_key(self.account_name,
                                               self.container_name)
        self.app.memcache.delete(cache_key)
        return self.best_response(req, statuses, reasons, bodies,
                                  'Container POST')

    @public
    def DELETE(self, req):
        """HTTP DELETE request handler."""
        account_partition, accounts = self.account_info(self.account_name)
        if not accounts:
            return HTTPNotFound(request=req)
        accounts = self.get_update_nodes(account_partition, accounts,
                                         self.app.account_ring)
        container_partition, containers = self.app.container_ring.get_nodes(
            self.account_name, self.container_name)
        headers = {'X-Timestamp': normalize_timestamp(time.time()),
             'x-cf-trans-id': self.trans_id}
        statuses = []
        reasons = []
        bodies = []
        for node in self.iter_nodes(container_partition, containers,
                                    self.app.container_ring):
            if self.error_limited(node):
                continue
            try:
                account = accounts.pop()
                headers['X-Account-Host'] = '%(ip)s:%(port)s' % account
                headers['X-Account-Partition'] = account_partition
                headers['X-Account-Device'] = account['device']
                with ConnectionTimeout(self.app.conn_timeout):
                    conn = http_connect(node['ip'], node['port'],
                            node['device'], container_partition, 'DELETE',
                            req.path_info, headers)
                with Timeout(self.app.node_timeout):
                    source = conn.getresponse()
                    body = source.read()
                    if 200 <= source.status < 300 \
                            or 400 <= source.status < 500:
                        statuses.append(source.status)
                        reasons.append(source.reason)
                        bodies.append(body)
                    else:
                        if source.status == 507:
                            self.error_limit(node)
                        accounts.insert(0, account)
            except:
                accounts.insert(0, account)
                self.exception_occurred(node, 'Container',
                    'Trying to DELETE %s' % req.path)
            if not accounts:
                break
        while len(statuses) < len(containers):
            statuses.append(503)
            reasons.append('')
            bodies.append('')
        cache_key = get_container_memcache_key(self.account_name,
                                               self.container_name)
        self.app.memcache.delete(cache_key)
        resp = self.best_response(req, statuses, reasons, bodies,
                                  'Container DELETE')
        if 200 <= resp.status_int <= 299:
            for status in statuses:
                if status < 200 or status > 299:
                    # If even one node doesn't do the delete, we can't be sure
                    # what the outcome will be once everything is in sync; so
                    # we 503.
                    self.app.logger.error('Returning 503 because not all '
                        'container nodes confirmed DELETE, transaction %s' %
                        self.trans_id)
                    return HTTPServiceUnavailable(request=req)
        if resp.status_int == 202:  # Indicates no server had the container
            return HTTPNotFound(request=req)
        return resp


class AccountController(Controller):
    """WSGI controller for account requests"""

    def __init__(self, app, account_name, **kwargs):
        Controller.__init__(self, app)
        self.account_name = unquote(account_name)

    def GETorHEAD(self, req):
        """Handler for HTTP GET/HEAD requests."""
        partition, nodes = self.app.account_ring.get_nodes(self.account_name)
        return self.GETorHEAD_base(req, 'Account', partition, nodes,
                req.path_info.rstrip('/'), self.app.account_ring.replica_count)

    @public
    def PUT(self, req):
        """HTTP PUT request handler."""
        error_response = check_metadata(req, 'account')
        if error_response:
            return error_response
        if len(self.account_name) > MAX_ACCOUNT_NAME_LENGTH:
            resp = HTTPBadRequest(request=req)
            resp.body = 'Account name length of %d longer than %d' % \
                        (len(self.account_name), MAX_ACCOUNT_NAME_LENGTH)
            return resp
        account_partition, accounts = \
            self.app.account_ring.get_nodes(self.account_name)
        headers = {'X-Timestamp': normalize_timestamp(time.time()),
                   'x-cf-trans-id': self.trans_id}
        headers.update(value for value in req.headers.iteritems()
            if value[0].lower().startswith('x-account-meta-'))
        statuses = []
        reasons = []
        bodies = []
        for node in self.iter_nodes(account_partition, accounts,
                                    self.app.account_ring):
            if self.error_limited(node):
                continue
            try:
                with ConnectionTimeout(self.app.conn_timeout):
                    conn = http_connect(node['ip'], node['port'],
                            node['device'], account_partition, 'PUT',
                            req.path_info, headers)
                with Timeout(self.app.node_timeout):
                    source = conn.getresponse()
                    body = source.read()
                    if 200 <= source.status < 300 \
                            or 400 <= source.status < 500:
                        statuses.append(source.status)
                        reasons.append(source.reason)
                        bodies.append(body)
                    else:
                        if source.status == 507:
                            self.error_limit(node)
            except:
                self.exception_occurred(node, 'Account',
                    'Trying to PUT to %s' % req.path)
            if len(statuses) >= len(accounts):
                break
        while len(statuses) < len(accounts):
            statuses.append(503)
            reasons.append('')
            bodies.append('')
        self.app.memcache.delete('account%s' % req.path_info.rstrip('/'))
        return self.best_response(req, statuses, reasons, bodies,
                                  'Account PUT')

    @public
    def POST(self, req):
        """HTTP POST request handler."""
        error_response = check_metadata(req, 'account')
        if error_response:
            return error_response
        account_partition, accounts = \
            self.app.account_ring.get_nodes(self.account_name)
        headers = {'X-Timestamp': normalize_timestamp(time.time()),
                   'X-CF-Trans-Id': self.trans_id}
        headers.update(value for value in req.headers.iteritems()
            if value[0].lower().startswith('x-account-meta-'))
        statuses = []
        reasons = []
        bodies = []
        for node in self.iter_nodes(account_partition, accounts,
                                    self.app.account_ring):
            if self.error_limited(node):
                continue
            try:
                with ConnectionTimeout(self.app.conn_timeout):
                    conn = http_connect(node['ip'], node['port'],
                            node['device'], account_partition, 'POST',
                            req.path_info, headers)
                with Timeout(self.app.node_timeout):
                    source = conn.getresponse()
                    body = source.read()
                    if 200 <= source.status < 300 \
                            or 400 <= source.status < 500:
                        statuses.append(source.status)
                        reasons.append(source.reason)
                        bodies.append(body)
                    elif source.status == 507:
                        self.error_limit(node)
            except:
                self.exception_occurred(node, 'Account',
                    'Trying to POST %s' % req.path)
            if len(statuses) >= len(accounts):
                break
        while len(statuses) < len(accounts):
            statuses.append(503)
            reasons.append('')
            bodies.append('')
        self.app.memcache.delete('account%s' % req.path_info.rstrip('/'))
        return self.best_response(req, statuses, reasons, bodies,
                                  'Account POST')


class BaseApplication(object):
    """Base WSGI application for the proxy server"""

    def __init__(self, conf, memcache=None, logger=None, account_ring=None,
                 container_ring=None, object_ring=None):
        if logger is None:
            self.logger = get_logger(conf)
        else:
            self.logger = logger
        if conf is None:
            conf = {}
        swift_dir = conf.get('swift_dir', '/etc/swift')
        self.node_timeout = int(conf.get('node_timeout', 10))
        self.conn_timeout = float(conf.get('conn_timeout', 0.5))
        self.client_timeout = int(conf.get('client_timeout', 60))
        self.object_chunk_size = int(conf.get('object_chunk_size', 65536))
        self.client_chunk_size = int(conf.get('client_chunk_size', 65536))
        self.log_headers = conf.get('log_headers') == 'True'
        self.error_suppression_interval = \
            int(conf.get('error_suppression_interval', 60))
        self.error_suppression_limit = \
            int(conf.get('error_suppression_limit', 10))
        self.recheck_container_existence = \
            int(conf.get('recheck_container_existence', 60))
        self.recheck_account_existence = \
            int(conf.get('recheck_account_existence', 60))
        self.resellers_conf = ConfigParser()
        self.resellers_conf.read(os.path.join(swift_dir, 'resellers.conf'))
        self.object_ring = object_ring or \
            Ring(os.path.join(swift_dir, 'object.ring.gz'))
        self.container_ring = container_ring or \
            Ring(os.path.join(swift_dir, 'container.ring.gz'))
        self.account_ring = account_ring or \
            Ring(os.path.join(swift_dir, 'account.ring.gz'))
        self.memcache = memcache

    def get_controller(self, path):
        """
        Get the controller to handle a request.

        :param path: path from request
        :returns: tuple of (controller class, path dictionary)

        :raises: ValueError (thrown by split_path) id given invalid path
        """
        version, account, container, obj = split_path(path, 1, 4, True)
        d = dict(version=version,
                account_name=account,
                container_name=container,
                object_name=obj)
        if obj and container and account:
            return ObjectController, d
        elif container and account:
            return ContainerController, d
        elif account and not container and not obj:
            return AccountController, d
        return None, d

    def __call__(self, env, start_response):
        """
        WSGI entry point.
        Wraps env in webob.Request object and passes it down.

        :param env: WSGI environment dictionary
        :param start_response: WSGI callable
        """
        try:
            if self.memcache is None:
                self.memcache = cache_from_env(env)
            req = self.update_request(Request(env))
            if 'eventlet.posthooks' in env:
                env['eventlet.posthooks'].append(
                    (self.posthooklogger, (req,), {}))
                return self.handle_request(req)(env, start_response)
            else:
                # Lack of posthook support means that we have to log on the
                # start of the response, rather than after all the data has
                # been sent. This prevents logging client disconnects
                # differently than full transmissions.
                response = self.handle_request(req)(env, start_response)
                self.posthooklogger(env, req)
                return response
        except:
            print "EXCEPTION IN __call__: %s: %s" % \
                  (traceback.format_exc(), env)
            start_response('500 Server Error',
                    [('Content-Type', 'text/plain')])
            return ['Internal server error.\n']

    def posthooklogger(self, env, req):
        pass

    def update_request(self, req):
        req.bytes_transferred = '-'
        req.client_disconnect = False
        req.headers['x-cf-trans-id'] = 'tx' + str(uuid.uuid4())
        if 'x-storage-token' in req.headers and \
                'x-auth-token' not in req.headers:
            req.headers['x-auth-token'] = req.headers['x-storage-token']
        return req

    def handle_request(self, req):
        """
        Entry point for proxy server.
        Should return a WSGI-style callable (such as webob.Response).

        :param req: webob.Request object
        """
        try:
            try:
                controller, path_parts = self.get_controller(req.path)
            except ValueError:
                return HTTPNotFound(request=req)
            if not check_utf8(req.path_info):
                return HTTPPreconditionFailed(request=req, body='Invalid UTF8')
            if not controller:
                return HTTPPreconditionFailed(request=req, body='Bad URL')

            controller = controller(self, **path_parts)
            controller.trans_id = req.headers.get('x-cf-trans-id', '-')
            try:
                handler = getattr(controller, req.method)
                if not getattr(handler, 'publicly_accessible'):
                    handler = None
            except AttributeError:
                handler = None
            if not handler:
                return HTTPMethodNotAllowed(request=req)
            if path_parts['version']:
                req.path_info_pop()
            if 'swift.authorize' in req.environ:
                # We call authorize before the handler, always. If authorized,
                # we remove the swift.authorize hook so isn't ever called
                # again. If not authorized, we return the denial unless the
                # controller's method indicates it'd like to gather more
                # information and try again later.
                resp = req.environ['swift.authorize'](req)
                if not resp:
                    # No resp means authorized, no delayed recheck required.
                    del req.environ['swift.authorize']
                else:
                    # Response indicates denial, but we might delay the denial
                    # and recheck later. If not delayed, return the error now.
                    if not getattr(handler, 'delay_denial', None):
                        return resp
            return handler(req)
        except Exception:
            self.logger.exception('ERROR Unhandled exception in request')
            return HTTPServerError(request=req)


class Application(BaseApplication):
    """WSGI application for the proxy server."""

    def handle_request(self, req):
        """
        Wraps the BaseApplication.handle_request and logs the request.
        """
        req.start_time = time.time()
        req.response = super(Application, self).handle_request(req)
        return req.response

    def posthooklogger(self, env, req):
        response = getattr(req, 'response', None)
        if not response:
            return
        trans_time = '%.4f' % (time.time() - req.start_time)
        the_request = quote(unquote(req.path))
        if req.query_string:
            the_request = the_request + '?' + req.query_string
        # remote user for zeus
        client = req.headers.get('x-cluster-client-ip')
        if not client and 'x-forwarded-for' in req.headers:
            # remote user for other lbs
            client = req.headers['x-forwarded-for'].split(',')[0].strip()
        logged_headers = None
        if self.log_headers:
            logged_headers = '\n'.join('%s: %s' % (k, v)
                for k, v in req.headers.items())
        status_int = response.status_int
        if getattr(req, 'client_disconnect', False) or \
                getattr(response, 'client_disconnect', False):
            status_int = 499
        self.logger.info(' '.join(quote(str(x)) for x in (
                client or '-',
                req.remote_addr or '-',
                time.strftime('%d/%b/%Y/%H/%M/%S', time.gmtime()),
                req.method,
                the_request,
                req.environ['SERVER_PROTOCOL'],
                status_int,
                req.referer or '-',
                req.user_agent or '-',
                req.headers.get('x-auth-token', '-'),
                getattr(req, 'bytes_transferred', 0) or '-',
                getattr(response, 'bytes_transferred', 0) or '-',
                req.headers.get('etag', '-'),
                req.headers.get('x-cf-trans-id', '-'),
                logged_headers or '-',
                trans_time,
            )))


def app_factory(global_conf, **local_conf):
    """paste.deploy app factory for creating WSGI proxy apps."""
    conf = global_conf.copy()
    conf.update(local_conf)
    return Application(conf)<|MERGE_RESOLUTION|>--- conflicted
+++ resolved
@@ -849,13 +849,8 @@
         new_headers['Content-Length'] = 0
         del new_headers['Destination']
         new_path = '/' + self.account_name + dest
-<<<<<<< HEAD
         new_req = Request.blank(new_path, environ=req.environ,
                                 headers=new_headers)
-=======
-        new_req = Request.blank(new_path,
-                        environ={'REQUEST_METHOD': 'COPY'}, headers=new_headers)
->>>>>>> b5ee086b
         return self.PUT(new_req)
 
 
