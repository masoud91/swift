--- conflicted
+++ resolved
@@ -125,7 +125,6 @@
             if "CONTENT_TYPE" in env:
                 self.uploaded[path][0]['Content-Type'] = env["CONTENT_TYPE"]
 
-<<<<<<< HEAD
         req = swob.Request(env)
         # simulate object POST
         if method == 'POST' and obj:
@@ -147,17 +146,13 @@
 
         # range requests ought to work, hence conditional_response=True
         if isinstance(body, list):
-            resp = resp_class(req=req, headers=headers, app_iter=body,
-                              conditional_response=True)
+            resp = resp_class(
+                req=req, headers=headers, app_iter=body,
+                conditional_response=req.method in ('GET', 'HEAD'))
         else:
-            resp = resp_class(req=req, headers=headers, body=body,
-                              conditional_response=True)
-=======
-        # range requests ought to work, which require conditional_response=True
-        req = swob.Request(env)
-        resp = resp_class(req=req, headers=headers, body=body,
-                          conditional_response=req.method in ('GET', 'HEAD'))
->>>>>>> 72372c14
+            resp = resp_class(
+                req=req, headers=headers, body=body,
+                conditional_response=req.method in ('GET', 'HEAD'))
         wsgi_iter = resp(env, start_response)
         self.mark_opened(path)
         return LeakTrackingIter(wsgi_iter, self, path)
