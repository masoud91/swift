# Copyright (c) 2010-2012 OpenStack Foundation
#
# Licensed under the Apache License, Version 2.0 (the "License");
# you may not use this file except in compliance with the License.
# You may obtain a copy of the License at
#
#    http://www.apache.org/licenses/LICENSE-2.0
#
# Unless required by applicable law or agreed to in writing, software
# distributed under the License is distributed on an "AS IS" BASIS,
# WITHOUT WARRANTIES OR CONDITIONS OF ANY KIND, either express or
# implied.
# See the License for the specific language governing permissions and
# limitations under the License.

import unittest

from swift.common.swob import Request, Response
from swift.common.middleware import gatekeeper


class FakeApp(object):
    def __init__(self, headers=None):
        if headers is None:
            headers = {}

        self.headers = headers
        self.req = None

    def __call__(self, env, start_response):
        self.req = Request(env)
        return Response(request=self.req, body='FAKE APP',
                        headers=self.headers)(env, start_response)


class FakeMiddleware(object):

    def __init__(self, app, conf, header_list=None):
        self.app = app
        self.conf = conf
        self.header_list = header_list

    def __call__(self, env, start_response):

        def fake_resp(status, response_headers, exc_info=None):
            for i in self.header_list:
                response_headers.append(i)
            return start_response(status, response_headers, exc_info)

        return self.app(env, fake_resp)


class TestGatekeeper(unittest.TestCase):
    methods = ['PUT', 'POST', 'GET', 'DELETE', 'HEAD', 'COPY', 'OPTIONS']

    allowed_headers = {'xx-account-sysmeta-foo': 'value',
                       'xx-container-sysmeta-foo': 'value',
                       'xx-object-sysmeta-foo': 'value',
                       'x-account-meta-foo': 'value',
                       'x-container-meta-foo': 'value',
                       'x-object-meta-foo': 'value',
                       'x-timestamp-foo': 'value'}

    sysmeta_headers = {'x-account-sysmeta-': 'value',
                       'x-container-sysmeta-': 'value',
                       'x-object-sysmeta-': 'value',
                       'x-account-sysmeta-foo': 'value',
                       'x-container-sysmeta-foo': 'value',
                       'x-object-sysmeta-foo': 'value',
                       'X-Account-Sysmeta-BAR': 'value',
                       'X-Container-Sysmeta-BAR': 'value',
                       'X-Object-Sysmeta-BAR': 'value'}

    x_backend_headers = {'X-Backend-Replication': 'true',
                         'X-Backend-Replication-Headers': 'stuff'}

<<<<<<< HEAD
    object_transient_sysmeta_headers = {
        'x-object-transient-sysmeta-': 'value',
        'x-object-transient-sysmeta-foo': 'value'}
=======
    x_timestamp_headers = {'X-Timestamp': '1455952805.719739'}
>>>>>>> e786d011

    forbidden_headers_out = dict(sysmeta_headers.items() +
                                 x_backend_headers.items() +
                                 object_transient_sysmeta_headers.items())
    forbidden_headers_in = dict(sysmeta_headers.items() +
<<<<<<< HEAD
                                x_backend_headers.items() +
                                object_transient_sysmeta_headers.items())
=======
                                x_backend_headers.items())
    shunted_headers_in = dict(x_timestamp_headers.items())
>>>>>>> e786d011

    def _assertHeadersEqual(self, expected, actual):
        for key in expected:
            self.assertTrue(key.lower() in actual,
                            '%s missing from %s' % (key, actual))

    def _assertHeadersAbsent(self, unexpected, actual):
        for key in unexpected:
            self.assertTrue(key.lower() not in actual,
                            '%s is in %s' % (key, actual))

    def get_app(self, app, global_conf, **local_conf):
        factory = gatekeeper.filter_factory(global_conf, **local_conf)
        return factory(app)

    def test_ok_header(self):
        req = Request.blank('/v/a/c', environ={'REQUEST_METHOD': 'PUT'},
                            headers=self.allowed_headers)
        fake_app = FakeApp()
        app = self.get_app(fake_app, {})
        resp = req.get_response(app)
        self.assertEqual('200 OK', resp.status)
        self.assertEqual(resp.body, 'FAKE APP')
        self._assertHeadersEqual(self.allowed_headers, fake_app.req.headers)

    def _test_reserved_header_removed_inbound(self, method):
        headers = dict(self.forbidden_headers_in)
        headers.update(self.allowed_headers)
        headers.update(self.shunted_headers_in)
        req = Request.blank('/v/a/c', environ={'REQUEST_METHOD': method},
                            headers=headers)
        fake_app = FakeApp()
        app = self.get_app(fake_app, {})
        resp = req.get_response(app)
        self.assertEqual('200 OK', resp.status)
        expected_headers = dict(self.allowed_headers)
        # shunt_inbound_x_timestamp should be enabled by default
        expected_headers.update({'X-Backend-Inbound-' + k: v
                                 for k, v in self.shunted_headers_in.items()})
        self._assertHeadersEqual(expected_headers, fake_app.req.headers)
        unexpected_headers = dict(self.forbidden_headers_in.items() +
                                  self.shunted_headers_in.items())
        self._assertHeadersAbsent(unexpected_headers, fake_app.req.headers)

    def test_reserved_header_removed_inbound(self):
        for method in self.methods:
            self._test_reserved_header_removed_inbound(method)

    def _test_reserved_header_shunted_inbound(self, method):
        headers = dict(self.shunted_headers_in)
        headers.update(self.allowed_headers)
        req = Request.blank('/v/a/c', environ={'REQUEST_METHOD': method},
                            headers=headers)
        fake_app = FakeApp()
        app = self.get_app(fake_app, {}, shunt_inbound_x_timestamp='true')
        resp = req.get_response(app)
        self.assertEqual('200 OK', resp.status)
        expected_headers = dict(self.allowed_headers)
        expected_headers.update({'X-Backend-Inbound-' + k: v
                                 for k, v in self.shunted_headers_in.items()})
        self._assertHeadersEqual(expected_headers, fake_app.req.headers)
        self._assertHeadersAbsent(self.shunted_headers_in,
                                  fake_app.req.headers)

    def test_reserved_header_shunted_inbound(self):
        for method in self.methods:
            self._test_reserved_header_shunted_inbound(method)

    def _test_reserved_header_shunt_bypassed_inbound(self, method):
        headers = dict(self.shunted_headers_in)
        headers.update(self.allowed_headers)
        req = Request.blank('/v/a/c', environ={'REQUEST_METHOD': method},
                            headers=headers)
        fake_app = FakeApp()
        app = self.get_app(fake_app, {}, shunt_inbound_x_timestamp='false')
        resp = req.get_response(app)
        self.assertEqual('200 OK', resp.status)
        expected_headers = dict(self.allowed_headers.items() +
                                self.shunted_headers_in.items())
        self._assertHeadersEqual(expected_headers, fake_app.req.headers)

    def test_reserved_header_shunt_bypassed_inbound(self):
        for method in self.methods:
            self._test_reserved_header_shunt_bypassed_inbound(method)

    def _test_reserved_header_removed_outbound(self, method):
        headers = dict(self.forbidden_headers_out)
        headers.update(self.allowed_headers)
        req = Request.blank('/v/a/c', environ={'REQUEST_METHOD': method})
        fake_app = FakeApp(headers=headers)
        app = self.get_app(fake_app, {})
        resp = req.get_response(app)
        self.assertEqual('200 OK', resp.status)
        self._assertHeadersEqual(self.allowed_headers, resp.headers)
        self._assertHeadersAbsent(self.forbidden_headers_out, resp.headers)

    def test_reserved_header_removed_outbound(self):
        for method in self.methods:
            self._test_reserved_header_removed_outbound(method)

    def _test_duplicate_headers_not_removed(self, method, app_hdrs):

        def fake_factory(global_conf, **local_conf):
            conf = global_conf.copy()
            conf.update(local_conf)
            headers = [('X-Header', 'xxx'),
                       ('X-Header', 'yyy')]

            def fake_filter(app):
                return FakeMiddleware(app, conf, headers)
            return fake_filter

        def fake_start_response(status, response_headers, exc_info=None):
            hdr_list = []
            for k, v in response_headers:
                if k == 'X-Header':
                    hdr_list.append(v)
            self.assertTrue('xxx' in hdr_list)
            self.assertTrue('yyy' in hdr_list)
            self.assertEqual(len(hdr_list), 2)

        req = Request.blank('/v/a/c', environ={'REQUEST_METHOD': method})
        fake_app = FakeApp(headers=app_hdrs)
        factory = gatekeeper.filter_factory({})
        factory_wrap = fake_factory({})
        app = factory(factory_wrap(fake_app))
        app(req.environ, fake_start_response)

    def test_duplicate_headers_not_removed(self):
        for method in self.methods:
            for app_hdrs in ({}, self.forbidden_headers_out):
                self._test_duplicate_headers_not_removed(method, app_hdrs)

if __name__ == '__main__':
    unittest.main()<|MERGE_RESOLUTION|>--- conflicted
+++ resolved
@@ -74,25 +74,18 @@
     x_backend_headers = {'X-Backend-Replication': 'true',
                          'X-Backend-Replication-Headers': 'stuff'}
 
-<<<<<<< HEAD
     object_transient_sysmeta_headers = {
         'x-object-transient-sysmeta-': 'value',
         'x-object-transient-sysmeta-foo': 'value'}
-=======
     x_timestamp_headers = {'X-Timestamp': '1455952805.719739'}
->>>>>>> e786d011
 
     forbidden_headers_out = dict(sysmeta_headers.items() +
                                  x_backend_headers.items() +
                                  object_transient_sysmeta_headers.items())
     forbidden_headers_in = dict(sysmeta_headers.items() +
-<<<<<<< HEAD
                                 x_backend_headers.items() +
                                 object_transient_sysmeta_headers.items())
-=======
-                                x_backend_headers.items())
     shunted_headers_in = dict(x_timestamp_headers.items())
->>>>>>> e786d011
 
     def _assertHeadersEqual(self, expected, actual):
         for key in expected:
